--- conflicted
+++ resolved
@@ -995,7 +995,6 @@
       return undefined;
     }
 
-<<<<<<< HEAD
     if (byFolder) {
       const fixedUri = await this.fixDbUri(uri);
       // we are selecting a database folder
@@ -1005,7 +1004,7 @@
     } else {
       // we are selecting a database archive. Must unzip into a workspace-controlled area
       // before importing.
-      return await importArchiveDatabase(
+      return await importLocalDatabase(
         this.app.commands,
         uri.toString(true),
         this.databaseManager,
@@ -1014,36 +1013,6 @@
         this.queryServer.cliServer,
       );
     }
-=======
-    return await withInheritedProgress(
-      progress,
-      async (progress) => {
-        if (byFolder) {
-          const fixedUri = await this.fixDbUri(uri);
-          // we are selecting a database folder
-          return await this.databaseManager.openDatabase(fixedUri, {
-            type: "folder",
-          });
-        } else {
-          // we are selecting a database archive. Must unzip into a workspace-controlled area
-          // before importing.
-          return await importLocalDatabase(
-            this.app.commands,
-            uri.toString(true),
-            this.databaseManager,
-            this.storagePath,
-            progress,
-            this.queryServer.cliServer,
-          );
-        }
-      },
-      {
-        location: ProgressLocation.Notification,
-        cancellable: true,
-        title: "Opening database",
-      },
-    );
->>>>>>> 06f9f2c6
   }
 
   /**
