--- conflicted
+++ resolved
@@ -422,20 +422,6 @@
   }
 }
 
-<<<<<<< HEAD
-async function getStorageFolder(storagePath: string, urlStr: string) {
-  // we need to generate a folder name for the unzipped archive,
-  // this needs to be human readable since we may use this name as the initial
-  // name for the database
-  const url = Uri.parse(urlStr);
-  // MacOS has a max filename length of 255
-  // and remove a few extra chars in case we need to add a counter at the end.
-  let lastName = basename(url.path).substring(0, 250);
-  if (lastName.endsWith(".zip")) {
-    lastName = lastName.substring(0, lastName.length - 4);
-  } else if (lastName.endsWith(".testproj")) {
-    lastName = lastName.substring(0, lastName.length - 9);
-=======
 // The number of tries to use when generating a unique filename before
 // giving up and using a nanoid.
 const DUPLICATE_FILENAMES_TRIES = 10_000;
@@ -459,8 +445,9 @@
     lastName = basename(url.path).substring(0, 250);
     if (lastName.endsWith(".zip")) {
       lastName = lastName.substring(0, lastName.length - 4);
-    }
->>>>>>> eb1a5cfb
+    } else if (lastName.endsWith(".testproj")) {
+      lastName = lastName.substring(0, lastName.length - 9);
+    }
   }
 
   const realpath = await fs_realpath(storagePath);
