import * as crypto from 'crypto';
import * as fs from 'fs-extra';
import * as path from 'path';
import * as tmp from 'tmp-promise';
import { nanoid } from 'nanoid';
import {
  CancellationToken,
  ConfigurationTarget,
  Range,
  TextDocument,
  TextEditor,
  Uri,
  window
} from 'vscode';
import { ErrorCodes, ResponseError } from 'vscode-languageclient';

import * as cli from './cli';
import * as config from './config';
import { DatabaseItem, DatabaseManager } from './databases';
import { getOnDiskWorkspaceFolders, showAndLogErrorMessage, tryGetQueryMetadata } from './helpers';
import { ProgressCallback, UserCancellationException } from './commandRunner';
import { DatabaseInfo, QueryMetadata } from './pure/interface-types';
import { logger } from './logging';
import * as messages from './pure/messages';
import { InitialQueryInfo } from './query-results';
import * as qsClient from './queryserver-client';
import { isQuickQueryPath } from './quick-query';
import { compileDatabaseUpgradeSequence, hasNondestructiveUpgradeCapabilities, upgradeDatabaseExplicit } from './upgrades';
import { ensureMetadataIsComplete } from './query-results';
import { SELECT_QUERY_NAME } from './contextual/locationFinder';
import { DecodedBqrsChunk } from './pure/bqrs-cli-types';

/**
 * run-queries.ts
 * -------------
 *
 * Compiling and running QL queries.
 */

export const tmpDir = tmp.dirSync({ prefix: 'queries_', keep: false, unsafeCleanup: true });
export const upgradesTmpDir = tmp.dirSync({ dir: tmpDir.name, prefix: 'upgrades_', keep: false, unsafeCleanup: true });
export const tmpDirDisposal = {
  dispose: () => {
    upgradesTmpDir.removeCallback();
    tmpDir.removeCallback();
  }
};

/**
 * A collection of evaluation-time information about a query,
 * including the query itself, and where we have decided to put
 * temporary files associated with it, such as the compiled query
 * output and results.
 */
export class QueryEvaluationInfo {

  /**
   * Note that in the {@link FullQueryInfo.slurp} method, we create a QueryEvaluationInfo instance
   * by explicitly setting the prototype in order to avoid calling this constructor.
   */
  constructor(
    private readonly querySaveDir: string,
    public readonly dbItemPath: string,
    private readonly databaseHasMetadataFile: boolean,
    public readonly queryDbscheme: string, // the dbscheme file the query expects, based on library path resolution
    public readonly quickEvalPosition?: messages.Position,
    public readonly metadata?: QueryMetadata,
    public readonly templates?: messages.TemplateDefinitions
  ) {
    /**/
  }

  get dilPath() {
    return path.join(this.querySaveDir, 'results.dil');
  }

  get csvPath() {
    return path.join(this.querySaveDir, 'results.csv');
  }

  get compiledQueryPath() {
    return path.join(this.querySaveDir, 'compiledQuery.qlo');
  }

  get resultsPaths() {
    return {
      resultsPath: path.join(this.querySaveDir, 'results.bqrs'),
      interpretedResultsPath: path.join(this.querySaveDir, 'interpretedResults.sarif'),
    };
  }

  getSortedResultSetPath(resultSetName: string) {
    return path.join(this.querySaveDir, `sortedResults-${resultSetName}.bqrs`);
  }

  /**
   * Creates a file in the query directory that indicates when this query was created.
   * This is important for keeping track of when queries should be removed.
   */
  async createTimestampFile() {
    const timestampPath = path.join(this.querySaveDir, 'timestamp');
    await fs.ensureDir(this.querySaveDir);
    await fs.writeFile(timestampPath, Date.now().toString(), 'utf8');
  }

  async run(
    qs: qsClient.QueryServerClient,
    upgradeQlo: string | undefined,
    availableMlModels: cli.MlModelInfo[],
    dbItem: DatabaseItem,
    progress: ProgressCallback,
    token: CancellationToken,
  ): Promise<messages.EvaluationResult> {
    if (!dbItem.contents || dbItem.error) {
      throw new Error('Can\'t run query on invalid database.');
    }

    let result: messages.EvaluationResult | null = null;

    const callbackId = qs.registerCallback(res => { result = res; });

    const availableMlModelUris: messages.MlModel[] = availableMlModels.map(model => ({ uri: Uri.file(model.path).toString(true) }));

    const queryToRun: messages.QueryToRun = {
      resultsPath: this.resultsPaths.resultsPath,
      qlo: Uri.file(this.compiledQueryPath).toString(),
      compiledUpgrade: upgradeQlo && Uri.file(upgradeQlo).toString(),
      allowUnknownTemplates: true,
      templateValues: this.templates,
      availableMlModels: availableMlModelUris,
      id: callbackId,
      timeoutSecs: qs.config.timeoutSecs,
    };
    const dataset: messages.Dataset = {
      dbDir: dbItem.contents.datasetUri.fsPath,
      workingSet: 'default'
    };
    const params: messages.EvaluateQueriesParams = {
      db: dataset,
      evaluateId: callbackId,
      queries: [queryToRun],
      stopOnError: false,
      useSequenceHint: false
    };
    try {
      await qs.sendRequest(messages.runQueries, params, token, progress);
    } finally {
      qs.unRegisterCallback(callbackId);
    }
    return result || {
      evaluationTime: 0,
      message: 'No result from server',
      queryId: -1,
      runId: callbackId,
      resultType: messages.QueryResultType.OTHER_ERROR
    };
  }

  async compile(
    qs: qsClient.QueryServerClient,
    program: messages.QlProgram,
    progress: ProgressCallback,
    token: CancellationToken,
  ): Promise<messages.CompilationMessage[]> {
    let compiled: messages.CheckQueryResult | undefined;
    try {
      const target = this.quickEvalPosition ? {
        quickEval: { quickEvalPos: this.quickEvalPosition }
      } : { query: {} };
      const params: messages.CompileQueryParams = {
        compilationOptions: {
          computeNoLocationUrls: true,
          failOnWarnings: false,
          fastCompilation: false,
          includeDilInQlo: true,
          localChecking: false,
          noComputeGetUrl: false,
          noComputeToString: false,
          computeDefaultStrings: true
        },
        extraOptions: {
          timeoutSecs: qs.config.timeoutSecs
        },
        queryToCheck: program,
        resultPath: this.compiledQueryPath,
        target,
      };

      compiled = await qs.sendRequest(messages.compileQuery, params, token, progress);
    } finally {
      void qs.logger.log(' - - - COMPILATION DONE - - - ');
    }
    return (compiled?.messages || []).filter(msg => msg.severity === messages.Severity.ERROR);
  }

  /**
   * Holds if this query can in principle produce interpreted results.
   */
  canHaveInterpretedResults(): boolean {
    if (!this.databaseHasMetadataFile) {
      void logger.log('Cannot produce interpreted results since the database does not have a .dbinfo or codeql-database.yml file.');
      return false;
    }

    const hasKind = !!this.metadata?.kind;
    if (!hasKind) {
      void logger.log('Cannot produce interpreted results since the query does not have @kind metadata.');
      return false;
    }

    // table is the default query kind. It does not produce interpreted results.
    // any query kind that is not table can, in principle, produce interpreted results.
    const isTable = hasKind && this.metadata?.kind === 'table';
    return !isTable;
  }

  /**
   * Holds if this query actually has produced interpreted results.
   */
  async hasInterpretedResults(): Promise<boolean> {
    return fs.pathExists(this.resultsPaths.interpretedResultsPath);
  }

  /**
   * Holds if this query already has DIL produced
   */
  async hasDil(): Promise<boolean> {
    return fs.pathExists(this.dilPath);
  }

  /**
   * Holds if this query already has CSV results produced
   */
  async hasCsv(): Promise<boolean> {
    return fs.pathExists(this.csvPath);
  }

  async ensureDilPath(qs: qsClient.QueryServerClient): Promise<string> {
    if (await this.hasDil()) {
      return this.dilPath;
    }

    if (!(await fs.pathExists(this.compiledQueryPath))) {
      throw new Error(
        `Cannot create DIL because compiled query is missing. ${this.compiledQueryPath}`
      );
    }

    await qs.cliServer.generateDil(this.compiledQueryPath, this.dilPath);
    return this.dilPath;
  }

  async exportCsvResults(qs: qsClient.QueryServerClient, csvPath: string, onFinish: () => void): Promise<void> {
    let stopDecoding = false;
    const out = fs.createWriteStream(csvPath);
    out.on('finish', onFinish);
    out.on('error', () => {
      if (!stopDecoding) {
        stopDecoding = true;
        void showAndLogErrorMessage(`Failed to write CSV results to ${csvPath}`);
      }
    });
    let nextOffset: number | undefined = 0;
    while (nextOffset !== undefined && !stopDecoding) {
      const chunk: DecodedBqrsChunk = await qs.cliServer.bqrsDecode(this.resultsPaths.resultsPath, SELECT_QUERY_NAME, {
        pageSize: 100,
        offset: nextOffset,
      });
      for (const tuple of chunk.tuples)
        out.write(tuple.join(',') + '\n');
      nextOffset = chunk.next;
    }
    out.end();
  }

  async ensureCsvProduced(qs: qsClient.QueryServerClient, dbm: DatabaseManager): Promise<string> {
    if (await this.hasCsv()) {
      return this.csvPath;
    }

    const dbItem = dbm.findDatabaseItem(Uri.file(this.dbItemPath));
    if (!dbItem) {
      throw new Error(`Cannot produce CSV results because database is missing. ${this.dbItemPath}`);
    }

    let sourceInfo;
    if (dbItem.sourceArchive !== undefined) {
      sourceInfo = {
        sourceArchive: dbItem.sourceArchive.fsPath,
        sourceLocationPrefix: await dbItem.getSourceLocationPrefix(
          qs.cliServer
        ),
      };
    }

    await qs.cliServer.generateResultsCsv(ensureMetadataIsComplete(this.metadata), this.resultsPaths.resultsPath, this.csvPath, sourceInfo);
    return this.csvPath;
  }

  async deleteQuery(): Promise<void> {
    await fs.remove(this.querySaveDir);
  }
}

export interface QueryWithResults {
  readonly query: QueryEvaluationInfo;
  readonly result: messages.EvaluationResult;
  readonly logFileLocation?: string;
  readonly dispose: () => void;
}

export async function clearCacheInDatabase(
  qs: qsClient.QueryServerClient,
  dbItem: DatabaseItem,
  progress: ProgressCallback,
  token: CancellationToken,
): Promise<messages.ClearCacheResult> {
  if (dbItem.contents === undefined) {
    throw new Error('Can\'t clear the cache in an invalid database.');
  }

  const db: messages.Dataset = {
    dbDir: dbItem.contents.datasetUri.fsPath,
    workingSet: 'default',
  };

  const params: messages.ClearCacheParams = {
    dryRun: false,
    db,
  };

  return qs.sendRequest(messages.clearCache, params, token, progress);
}

/**
 *
 * @param filePath This needs to be equivalent to java Path.toRealPath(NO_FOLLOW_LINKS)
 *
 */
async function convertToQlPath(filePath: string): Promise<string> {
  if (process.platform === 'win32') {

    if (path.parse(filePath).root === filePath) {
      // Java assumes uppercase drive letters are canonical.
      return filePath.toUpperCase();
    } else {
      const dir = await convertToQlPath(path.dirname(filePath));
      const fileName = path.basename(filePath);
      const fileNames = await fs.readdir(dir);
      for (const name of fileNames) {
        // Leave the locale argument empty so that the default OS locale is used.
        // We do this because this operation works on filesystem entities, which
        // use the os locale, regardless of the locale of the running VS Code instance.
        if (fileName.localeCompare(name, undefined, { sensitivity: 'accent' }) === 0) {
          return path.join(dir, name);
        }
      }
    }
    throw new Error('Can\'t convert path to form suitable for QL:' + filePath);
  } else {
    return filePath;
  }
}



/** Gets the selected position within the given editor. */
async function getSelectedPosition(editor: TextEditor, range?: Range): Promise<messages.Position> {
  const selectedRange = range || editor.selection;
  const pos = selectedRange.start;
  const posEnd = selectedRange.end;
  // Convert from 0-based to 1-based line and column numbers.
  return {
    fileName: await convertToQlPath(editor.document.fileName),
    line: pos.line + 1,
    column: pos.character + 1,
    endLine: posEnd.line + 1,
    endColumn: posEnd.character + 1
  };
}

/**
 * Compare the dbscheme implied by the query `query` and that of the current database.
 * If they are compatible, do nothing.
 * If they are incompatible but the database can be upgraded, suggest that upgrade.
 * If they are incompatible and the database cannot be upgraded, throw an error.
 */
async function checkDbschemeCompatibility(
  cliServer: cli.CodeQLCliServer,
  qs: qsClient.QueryServerClient,
  query: QueryEvaluationInfo,
  qlProgram: messages.QlProgram,
  dbItem: DatabaseItem,
  progress: ProgressCallback,
  token: CancellationToken,
): Promise<void> {
  const searchPath = getOnDiskWorkspaceFolders();

  if (dbItem.contents?.dbSchemeUri !== undefined) {
    const { finalDbscheme } = await cliServer.resolveUpgrades(dbItem.contents.dbSchemeUri.fsPath, searchPath, false);
    const hash = async function(filename: string): Promise<string> {
      return crypto.createHash('sha256').update(await fs.readFile(filename)).digest('hex');
    };

    // At this point, we have learned about three dbschemes:

    // the dbscheme of the actual database we're querying.
    const dbschemeOfDb = await hash(dbItem.contents.dbSchemeUri.fsPath);

    // the dbscheme of the query we're running, including the library we've resolved it to use.
    const dbschemeOfLib = await hash(query.queryDbscheme);

    // the database we're able to upgrade to
    const upgradableTo = await hash(finalDbscheme);

    if (upgradableTo != dbschemeOfLib) {
      reportNoUpgradePath(qlProgram, query);
    }

    if (upgradableTo == dbschemeOfLib &&
      dbschemeOfDb != dbschemeOfLib) {
      // Try to upgrade the database
      await upgradeDatabaseExplicit(
        qs,
        dbItem,
        progress,
        token
      );
    }
  }
}

function reportNoUpgradePath(qlProgram: messages.QlProgram, query: QueryEvaluationInfo): void {
  throw new Error(`Query ${qlProgram.queryPath} expects database scheme ${query.queryDbscheme}, but the current database has a different scheme, and no database upgrades are available. The current database scheme may be newer than the CodeQL query libraries in your workspace.\n\nPlease try using a newer version of the query libraries.`);
}

/**
 * Compile a non-destructive upgrade.
 */
async function compileNonDestructiveUpgrade(
  qs: qsClient.QueryServerClient,
  upgradeTemp: tmp.DirectoryResult,
  query: QueryEvaluationInfo,
  qlProgram: messages.QlProgram,
  dbItem: DatabaseItem,
  progress: ProgressCallback,
  token: CancellationToken,
): Promise<string> {

  if (!dbItem?.contents?.dbSchemeUri) {
    throw new Error('Database is invalid, and cannot be upgraded.');
  }

  // When packaging is used, dependencies may exist outside of the workspace and they are always on the resolved search path.
  // When packaging is not used, all dependencies are in the workspace.
  const upgradesPath = (await qs.cliServer.cliConstraints.supportsPackaging())
    ? qlProgram.libraryPath
    : getOnDiskWorkspaceFolders();

  const { scripts, matchesTarget } = await qs.cliServer.resolveUpgrades(
    dbItem.contents.dbSchemeUri.fsPath,
    upgradesPath,
    true,
    query.queryDbscheme
  );

  if (!matchesTarget) {
    reportNoUpgradePath(qlProgram, query);
  }
  const result = await compileDatabaseUpgradeSequence(qs, dbItem, scripts, upgradeTemp, progress, token);
  if (result.compiledUpgrade === undefined) {
    const error = result.error || '[no error message available]';
    throw new Error(error);
  }
  // We can upgrade to the actual target
  qlProgram.dbschemePath = query.queryDbscheme;
  // We are new enough that we will always support single file upgrades.
  return result.compiledUpgrade;

}

/**
 * Prompts the user to save `document` if it has unsaved changes.
 *
 * @param document The document to save.
 *
 * @returns true if we should save changes and false if we should continue without saving changes.
 * @throws UserCancellationException if we should abort whatever operation triggered this prompt
 */
async function promptUserToSaveChanges(document: TextDocument): Promise<boolean> {
  if (document.isDirty) {
    if (config.AUTOSAVE_SETTING.getValue()) {
      return true;
    }
    else {
      const yesItem = { title: 'Yes', isCloseAffordance: false };
      const alwaysItem = { title: 'Always Save', isCloseAffordance: false };
      const noItem = { title: 'No (run version on disk)', isCloseAffordance: false };
      const cancelItem = { title: 'Cancel', isCloseAffordance: true };
      const message = 'Query file has unsaved changes. Save now?';
      const chosenItem = await window.showInformationMessage(
        message,
        { modal: true },
        yesItem, alwaysItem, noItem, cancelItem
      );

      if (chosenItem === alwaysItem) {
        await config.AUTOSAVE_SETTING.updateValue(true, ConfigurationTarget.Workspace);
        return true;
      }

      if (chosenItem === yesItem) {
        return true;
      }

      if (chosenItem === cancelItem) {
        throw new UserCancellationException('Query run cancelled.', true);
      }
    }
  }
  return false;
}

type SelectedQuery = {
  queryPath: string;
  quickEvalPosition?: messages.Position;
  quickEvalText?: string;
};

/**
 * Determines which QL file to run during an invocation of `Run Query` or `Quick Evaluation`, as follows:
 * - If the command was called by clicking on a file, then use that file.
 * - Otherwise, use the file open in the current editor.
 * - In either case, prompt the user to save the file if it is open with unsaved changes.
 * - For `Quick Evaluation`, ensure the selected file is also the one open in the editor,
 * and use the selected region.
 * @param selectedResourceUri The selected resource when the command was run.
 * @param quickEval Whether the command being run is `Quick Evaluation`.
*/
export async function determineSelectedQuery(selectedResourceUri: Uri | undefined, quickEval: boolean, range?: Range): Promise<SelectedQuery> {
  const editor = window.activeTextEditor;

  // Choose which QL file to use.
  let queryUri: Uri;
  if (selectedResourceUri === undefined) {
    // No resource was passed to the command handler, so obtain it from the active editor.
    // This usually happens when the command is called from the Command Palette.
    if (editor === undefined) {
      throw new Error('No query was selected. Please select a query and try again.');
    } else {
      queryUri = editor.document.uri;
    }
  } else {
    // A resource was passed to the command handler, so use it.
    queryUri = selectedResourceUri;
  }

  if (queryUri.scheme !== 'file') {
    throw new Error('Can only run queries that are on disk.');
  }
  const queryPath = queryUri.fsPath;

  if (quickEval) {
    if (!(queryPath.endsWith('.ql') || queryPath.endsWith('.qll'))) {
      throw new Error('The selected resource is not a CodeQL file; It should have the extension ".ql" or ".qll".');
    }
  } else {
    if (!(queryPath.endsWith('.ql'))) {
      throw new Error('The selected resource is not a CodeQL query file; It should have the extension ".ql".');
    }
  }

  // Whether we chose the file from the active editor or from a context menu,
  // if the same file is open with unsaved changes in the active editor,
  // then prompt the user to save it first.
  if (editor !== undefined && editor.document.uri.fsPath === queryPath) {
    if (await promptUserToSaveChanges(editor.document)) {
      await editor.document.save();
    }
  }

  let quickEvalPosition: messages.Position | undefined = undefined;
  let quickEvalText: string | undefined = undefined;
  if (quickEval) {
    if (editor == undefined) {
      throw new Error('Can\'t run quick evaluation without an active editor.');
    }
    if (editor.document.fileName !== queryPath) {
      // For Quick Evaluation we expect these to be the same.
      // Report an error if we end up in this (hopefully unlikely) situation.
      throw new Error('The selected resource for quick evaluation should match the active editor.');
    }
    quickEvalPosition = await getSelectedPosition(editor, range);
    if (!editor.selection?.isEmpty) {
      quickEvalText = editor.document.getText(editor.selection);
    } else {
      // capture the entire line if the user didn't select anything
      const line = editor.document.lineAt(editor.selection.active.line);
      quickEvalText = line.text.trim();
    }
  }

  return { queryPath, quickEvalPosition, quickEvalText };
}

export async function compileAndRunQueryAgainstDatabase(
  cliServer: cli.CodeQLCliServer,
  qs: qsClient.QueryServerClient,
  dbItem: DatabaseItem,
  initialInfo: InitialQueryInfo,
  queryStorageDir: string,
  progress: ProgressCallback,
  token: CancellationToken,
  templates?: messages.TemplateDefinitions,
): Promise<QueryWithResults> {
  if (!dbItem.contents || !dbItem.contents.dbSchemeUri) {
    throw new Error(`Database ${dbItem.databaseUri} does not have a CodeQL database scheme.`);
  }

  // Get the workspace folder paths.
  const diskWorkspaceFolders = getOnDiskWorkspaceFolders();
  // Figure out the library path for the query.
  const packConfig = await cliServer.resolveLibraryPath(diskWorkspaceFolders, initialInfo.queryPath);

  if (!packConfig.dbscheme) {
    throw new Error('Could not find a database scheme for this query. Please check that you have a valid qlpack.yml file for this query, which refers to a database scheme either in the `dbscheme` field or through one of its dependencies.');
  }

  // Check whether the query has an entirely different schema from the
  // database. (Queries that merely need the database to be upgraded
  // won't trigger this check)
  // This test will produce confusing results if we ever change the name of the database schema files.
  const querySchemaName = path.basename(packConfig.dbscheme);
  const dbSchemaName = path.basename(dbItem.contents.dbSchemeUri.fsPath);
  if (querySchemaName != dbSchemaName) {
    void logger.log(`Query schema was ${querySchemaName}, but database schema was ${dbSchemaName}.`);
    throw new Error(`The query ${path.basename(initialInfo.queryPath)} cannot be run against the selected database (${dbItem.name}): their target languages are different. Please select a different database and try again.`);
  }

  const qlProgram: messages.QlProgram = {
    // The project of the current document determines which library path
    // we use. The `libraryPath` field in this server message is relative
    // to the workspace root, not to the project root.
    libraryPath: packConfig.libraryPath,
    // Since we are compiling and running a query against a database,
    // we use the database's DB scheme here instead of the DB scheme
    // from the current document's project.
    dbschemePath: dbItem.contents.dbSchemeUri.fsPath,
    queryPath: initialInfo.queryPath
  };

  // Read the query metadata if possible, to use in the UI.
  const metadata = await tryGetQueryMetadata(cliServer, qlProgram.queryPath);

  let availableMlModels: cli.MlModelInfo[] = [];
<<<<<<< HEAD
  // The `capabilities.untrustedWorkspaces.restrictedConfigurations` entry in package.json doesn't
  // work with hidden settings, so we manually check that the workspace is trusted before looking at
  // whether the `shouldInsecurelyLoadMlModelsFromPacks` setting is enabled.
  if (
    workspace.isTrusted &&
    config.isCanary() &&
    config.shouldInsecurelyLoadMlModelsFromPacks() &&
    await cliServer.cliConstraints.supportsResolveMlModels()
  ) {
=======
  if (await cliServer.cliConstraints.supportsResolveMlModels()) {
>>>>>>> a75249f3
    try {
      availableMlModels = (await cliServer.resolveMlModels(diskWorkspaceFolders)).models;
      void logger.log(`Found available ML models at the following paths: ${availableMlModels.map(x => `'${x.path}'`).join(', ')}.`);
    } catch (e) {
      const message = `Couldn't resolve available ML models for ${qlProgram.queryPath}. Running the ` +
        `query without any ML models: ${e}.`;
      void showAndLogErrorMessage(message);
    }
  }

  const hasMetadataFile = (await dbItem.hasMetadataFile());
  const query = new QueryEvaluationInfo(
    path.join(queryStorageDir, initialInfo.id),
    dbItem.databaseUri.fsPath,
    hasMetadataFile,
    packConfig.dbscheme,
    initialInfo.quickEvalPosition,
    metadata,
    templates
  );
  await query.createTimestampFile();

  let upgradeDir: tmp.DirectoryResult | undefined;
  try {
    let upgradeQlo;
    if (await hasNondestructiveUpgradeCapabilities(qs)) {
      upgradeDir = await tmp.dir({ dir: upgradesTmpDir.name, unsafeCleanup: true });
      upgradeQlo = await compileNonDestructiveUpgrade(qs, upgradeDir, query, qlProgram, dbItem, progress, token);
    } else {
      await checkDbschemeCompatibility(cliServer, qs, query, qlProgram, dbItem, progress, token);
    }
    let errors;
    try {
      errors = await query.compile(qs, qlProgram, progress, token);
    } catch (e) {
      if (e instanceof ResponseError && e.code == ErrorCodes.RequestCancelled) {
        return createSyntheticResult(query, 'Query cancelled', messages.QueryResultType.CANCELLATION);
      } else {
        throw e;
      }
    }

    if (errors.length === 0) {
      const result = await query.run(qs, upgradeQlo, availableMlModels, dbItem, progress, token);
      if (result.resultType !== messages.QueryResultType.SUCCESS) {
        const message = result.message || 'Failed to run query';
        void logger.log(message);
        void showAndLogErrorMessage(message);
      }
      return {
        query,
        result,
        logFileLocation: result.logFileLocation,
        dispose: () => {
          qs.logger.removeAdditionalLogLocation(result.logFileLocation);
        }
      };
    } else {
      // Error dialogs are limited in size and scrollability,
      // so we include a general description of the problem,
      // and direct the user to the output window for the detailed compilation messages.
      // However we don't show quick eval errors there so we need to display them anyway.
      void qs.logger.log(`Failed to compile query ${initialInfo.queryPath} against database scheme ${qlProgram.dbschemePath}:`);

      const formattedMessages: string[] = [];

      for (const error of errors) {
        const message = error.message || '[no error message available]';
        const formatted = `ERROR: ${message} (${error.position.fileName}:${error.position.line}:${error.position.column}:${error.position.endLine}:${error.position.endColumn})`;
        formattedMessages.push(formatted);
        void qs.logger.log(formatted);
      }
      if (initialInfo.isQuickEval && formattedMessages.length <= 2) {
        // If there are more than 2 error messages, they will not be displayed well in a popup
        // and will be trimmed by the function displaying the error popup. Accordingly, we only
        // try to show the errors if there are 2 or less, otherwise we direct the user to the log.
        void showAndLogErrorMessage('Quick evaluation compilation failed: ' + formattedMessages.join('\n'));
      } else {
        void showAndLogErrorMessage((initialInfo.isQuickEval ? 'Quick evaluation' : 'Query') + compilationFailedErrorTail);
      }

      return createSyntheticResult(query, 'Query had compilation errors', messages.QueryResultType.OTHER_ERROR);
    }
  } finally {
    try {
      await upgradeDir?.cleanup();
    } catch (e) {
      void qs.logger.log(`Could not clean up the upgrades dir. Reason: ${e.message || e}`);
    }
  }
}

export async function createInitialQueryInfo(
  selectedQueryUri: Uri | undefined,
  databaseInfo: DatabaseInfo,
  isQuickEval: boolean,
  range?: Range
): Promise<InitialQueryInfo> {
  // Determine which query to run, based on the selection and the active editor.
  const { queryPath, quickEvalPosition, quickEvalText } = await determineSelectedQuery(selectedQueryUri, isQuickEval, range);

  return {
    queryPath,
    isQuickEval,
    isQuickQuery: isQuickQueryPath(queryPath),
    databaseInfo,
    id: `${path.basename(queryPath)}-${nanoid()}`,
    start: new Date(),
    ... (isQuickEval ? {
      queryText: quickEvalText!, // if this query is quick eval, it must have quick eval text
      quickEvalPosition: quickEvalPosition
    } : {
      queryText: await fs.readFile(queryPath, 'utf8')
    })
  };
}


const compilationFailedErrorTail = ' compilation failed. Please make sure there are no errors in the query, the database is up to date,' +
  ' and the query and database use the same target language. For more details on the error, go to View > Output,' +
  ' and choose CodeQL Query Server from the dropdown.';

function createSyntheticResult(
  query: QueryEvaluationInfo,
  message: string,
  resultType: number
): QueryWithResults {

  return {
    query,
    result: {
      evaluationTime: 0,
      resultType: resultType,
      queryId: -1,
      runId: -1,
      message
    },
    dispose: () => { /**/ },
  };
}<|MERGE_RESOLUTION|>--- conflicted
+++ resolved
@@ -653,19 +653,7 @@
   const metadata = await tryGetQueryMetadata(cliServer, qlProgram.queryPath);
 
   let availableMlModels: cli.MlModelInfo[] = [];
-<<<<<<< HEAD
-  // The `capabilities.untrustedWorkspaces.restrictedConfigurations` entry in package.json doesn't
-  // work with hidden settings, so we manually check that the workspace is trusted before looking at
-  // whether the `shouldInsecurelyLoadMlModelsFromPacks` setting is enabled.
-  if (
-    workspace.isTrusted &&
-    config.isCanary() &&
-    config.shouldInsecurelyLoadMlModelsFromPacks() &&
-    await cliServer.cliConstraints.supportsResolveMlModels()
-  ) {
-=======
   if (await cliServer.cliConstraints.supportsResolveMlModels()) {
->>>>>>> a75249f3
     try {
       availableMlModels = (await cliServer.resolveMlModels(diskWorkspaceFolders)).models;
       void logger.log(`Found available ML models at the following paths: ${availableMlModels.map(x => `'${x.path}'`).join(', ')}.`);
