--- conflicted
+++ resolved
@@ -2,33 +2,10 @@
 import { CodeQLCliServer } from "./cli";
 import { ProgressCallback } from "./progress";
 import { DatabaseItem } from "./local-databases";
-<<<<<<< HEAD
-import { InitialQueryInfo, LocalQueryInfo } from "./query-results";
-import {
-  EvaluatorLogPaths,
-  generateEvalLogSummaries,
-  logEndSummary,
-  QueryEvaluationInfo,
-  QueryOutputDir,
-  QueryWithResults,
-} from "./run-queries-shared";
-import { Position, QueryResultType } from "./pure/new-messages";
-import {
-  createTimestampFile,
-  getOnDiskWorkspaceFolders,
-  showAndLogExceptionWithTelemetry,
-  showAndLogWarningMessage,
-  tryGetQueryMetadata,
-} from "./helpers";
-import { basename, join } from "path";
-import { BaseLogger, extLogger, Logger, TeeLogger } from "./common";
-import { redactableError } from "./pure/errors";
-=======
 import { QueryOutputDir } from "./run-queries-shared";
 import { Position, QueryResultType } from "./pure/new-messages";
 import { BaseLogger, Logger } from "./common";
 import { basename, join } from "path";
->>>>>>> 4019e6c9
 import { nanoid } from "nanoid";
 
 export interface CoreQueryTarget {
@@ -63,27 +40,6 @@
 /** Includes both the results of the query and the initial information from `CoreQueryRun`. */
 export type CoreCompletedQuery = CoreQueryResults &
   Omit<CoreQueryRun, "evaluate">;
-<<<<<<< HEAD
-
-function formatResultMessage(result: CoreQueryResults): string {
-  switch (result.resultType) {
-    case QueryResultType.CANCELLATION:
-      return `cancelled after ${Math.round(
-        result.evaluationTime / 1000,
-      )} seconds`;
-    case QueryResultType.OOM:
-      return "out of memory";
-    case QueryResultType.SUCCESS:
-      return `finished in ${Math.round(result.evaluationTime / 1000)} seconds`;
-    case QueryResultType.COMPILATION_ERROR:
-      return `compilation failed: ${result.message}`;
-    case QueryResultType.OTHER_ERROR:
-    default:
-      return result.message ? `failed: ${result.message}` : "failed";
-  }
-}
-=======
->>>>>>> 4019e6c9
 
 export abstract class QueryRunner {
   abstract restartQueryServer(
@@ -107,209 +63,6 @@
     token: CancellationToken,
   ): Promise<void>;
 
-<<<<<<< HEAD
-  public async compileAndRunQueryAgainstDatabase(
-    db: DatabaseItem,
-    initialInfo: InitialQueryInfo,
-    queryStorageDir: string,
-    progress: ProgressCallback,
-    token: CancellationToken,
-    templates?: Record<string, string>,
-    queryInfo?: LocalQueryInfo, // May be omitted for queries not initiated by the user. If omitted we won't create a structured log for the query.
-  ): Promise<QueryWithResults> {
-    const queryTarget: CoreQueryTarget = {
-      queryPath: initialInfo.queryPath,
-      quickEvalPosition: initialInfo.quickEvalPosition,
-    };
-
-    const diskWorkspaceFolders = getOnDiskWorkspaceFolders();
-    const queryRun = this.createQueryRun(
-      db.databaseUri.fsPath,
-      queryTarget,
-      queryInfo !== undefined,
-      diskWorkspaceFolders,
-      queryStorageDir,
-      initialInfo.id,
-      templates,
-    );
-
-    await createTimestampFile(queryRun.outputDir.querySaveDir);
-
-    const logPath = queryRun.outputDir.logPath;
-    if (this.customLogDirectory) {
-      void showAndLogWarningMessage(
-        `Custom log directories are no longer supported. The "codeQL.runningQueries.customLogDirectory" setting is deprecated. Unset the setting to stop seeing this message. Query logs saved to ${logPath}`,
-      );
-    }
-
-    const logger = new TeeLogger(this.logger, logPath);
-    const coreResults = await queryRun.evaluate(progress, token, logger);
-    if (queryInfo !== undefined) {
-      const evalLogPaths = await this.summarizeEvalLog(
-        coreResults.resultType,
-        queryRun.outputDir,
-        logger,
-      );
-      if (evalLogPaths !== undefined) {
-        queryInfo.setEvaluatorLogPaths(evalLogPaths);
-      }
-    }
-
-    return await this.getCompletedQueryInfo(
-      db,
-      queryTarget,
-      queryRun.outputDir,
-      coreResults,
-    );
-  }
-
-  /**
-   * Generate summaries of the structured evaluator log.
-   */
-  public async summarizeEvalLog(
-    resultType: QueryResultType,
-    outputDir: QueryOutputDir,
-    logger: BaseLogger,
-  ): Promise<EvaluatorLogPaths | undefined> {
-    const evalLogPaths = await generateEvalLogSummaries(
-      this.cliServer,
-      outputDir,
-    );
-    if (evalLogPaths !== undefined) {
-      if (evalLogPaths.endSummary !== undefined) {
-        void logEndSummary(evalLogPaths.endSummary, logger); // Logged asynchrnously
-      }
-    } else {
-      // Raw evaluator log was not found. Notify the user, unless we know why it wasn't found.
-      switch (resultType) {
-        case QueryResultType.COMPILATION_ERROR:
-        case QueryResultType.DBSCHEME_MISMATCH_NAME:
-        case QueryResultType.DBSCHEME_NO_UPGRADE:
-          // In these cases, the evaluator was never invoked anyway, so don't bother warning.
-          break;
-
-        default:
-          void showAndLogWarningMessage(
-            `Failed to write structured evaluator log to ${outputDir.evalLogPath}.`,
-          );
-          break;
-      }
-    }
-
-    return evalLogPaths;
-  }
-
-  /**
-   * Gets a `QueryWithResults` containing information about the evaluation of the query and its
-   * result, in the form expected by the query history UI.
-   */
-  public async getCompletedQueryInfo(
-    dbItem: DatabaseItem,
-    queryTarget: CoreQueryTarget,
-    outputDir: QueryOutputDir,
-    results: CoreQueryResults,
-  ): Promise<QueryWithResults> {
-    // Read the query metadata if possible, to use in the UI.
-    const metadata = await tryGetQueryMetadata(
-      this.cliServer,
-      queryTarget.queryPath,
-    );
-    const query = new QueryEvaluationInfo(
-      outputDir.querySaveDir,
-      dbItem.databaseUri.fsPath,
-      await dbItem.hasMetadataFile(),
-      queryTarget.quickEvalPosition,
-      metadata,
-    );
-
-    if (results.resultType !== QueryResultType.SUCCESS) {
-      const message = results.message
-        ? redactableError`${results.message}`
-        : redactableError`Failed to run query`;
-      void extLogger.log(message.fullMessage);
-      void showAndLogExceptionWithTelemetry(
-        redactableError`Failed to run query: ${message}`,
-      );
-    }
-    const message = formatResultMessage(results);
-    const successful = results.resultType === QueryResultType.SUCCESS;
-    return {
-      query,
-      result: {
-        evaluationTime: results.evaluationTime,
-        queryId: 0,
-        resultType: successful
-          ? QueryResultType.SUCCESS
-          : QueryResultType.OTHER_ERROR,
-        runId: 0,
-        message,
-      },
-      message,
-      successful,
-    };
-  }
-
-  /**
-   * Create a `CoreQueryRun` object. This creates an object whose `evaluate()` function can be
-   * called to actually evaluate the query. The returned object also contains information about the
-   * query evaluation that is known even before evaluation starts, including the unique ID of the
-   * evaluation and the path to its output directory.
-   */
-  public createQueryRun(
-    dbPath: string,
-    query: CoreQueryTarget,
-    generateEvalLog: boolean,
-    additionalPacks: string[],
-    queryStorageDir: string,
-    id: string | undefined,
-    templates: Record<string, string> | undefined,
-  ): CoreQueryRun {
-    const actualId = id ?? `${basename(query.queryPath)}-${nanoid()}`;
-    const outputDir = new QueryOutputDir(join(queryStorageDir, actualId));
-
-    return {
-      queryTarget: query,
-      dbPath,
-      id: actualId,
-      outputDir,
-      evaluate: async (
-        progress: ProgressCallback,
-        token: CancellationToken,
-        logger: BaseLogger,
-      ): Promise<CoreCompletedQuery> => {
-        return {
-          id: actualId,
-          outputDir,
-          dbPath,
-          queryTarget: query,
-          ...(await this.compileAndRunQueryAgainstDatabaseCore(
-            dbPath,
-            query,
-            additionalPacks,
-            generateEvalLog,
-            outputDir,
-            progress,
-            token,
-            templates,
-            logger,
-          )),
-        };
-      },
-    };
-  }
-
-  /**
-   * Overridden in subclasses to evaluate the query via the query server and return the results.
-   */
-  protected abstract compileAndRunQueryAgainstDatabaseCore(
-    dbPath: string,
-    query: CoreQueryTarget,
-    additionalPacks: string[],
-    generateEvalLog: boolean,
-    outputDir: QueryOutputDir,
-    progress: ProgressCallback,
-    token: CancellationToken,
-=======
   /**
    * Overridden in subclasses to evaluate the query via the query server and return the results.
    */
@@ -321,7 +74,6 @@
     outputDir: QueryOutputDir,
     progress: ProgressCallback,
     token: CancellationToken,
->>>>>>> 4019e6c9
     templates: Record<string, string> | undefined,
     logger: BaseLogger,
   ): Promise<CoreQueryResults>;
