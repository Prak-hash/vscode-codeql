/**
 * Types for messages exchanged during jsonrpc communication with the
 * the CodeQL query server.
 *
 * This file exists in the queryserver and in the vscode extension, and
 * should be kept in sync between them.
 *
 * A note about the namespaces below, which look like they are
 * essentially enums, namely Severity, ResultColumnKind, and
 * QueryResultType. By design, for the sake of extensibility, clients
 * receiving messages of this protocol are supposed to accept any
 * number for any of these types. We commit to the given meaning of
 * the numbers listed in constants in the namespaces, and we commit to
 * the fact that any unknown QueryResultType value counts as an error.
 */

import * as rpc from "vscode-jsonrpc";

/**
 * A position within a QL file.
 */
export interface Position {
  /**
   * The one-based index of the start line
   */
  line: number;
  /**
   * The one-based offset of the start column within
   * the start line in UTF-16 code-units
   */
  column: number;
  /**
   * The one-based index of the end line line
   */
  endLine: number;

  /**
   * The one-based offset of the end column within
   * the end line in UTF-16 code-units
   */
  endColumn: number;
  /**
   * The path of the file.
   * If the file name is "Compiler Generated" the
   * the position is not a real position but
   * arises from compiler generated code.
   */
  fileName: string;
}

/**
 * The way of compiling the query, as a normal query
 * or a subset of it. Note that precisely one of the two options should be set.
 */
export interface CompilationTarget {
  /**
   * Compile as a normal query
   */
  query?: Record<string, never>;
  /**
   * Compile as a quick evaluation
   */
  quickEval?: QuickEvalOptions;
}

/**
 * Options for quick evaluation
 */
export interface QuickEvalOptions {
  quickEvalPos?: Position;
}

/**
 * Type for any action that could have progress messages.
 */
export interface WithProgressId<T> {
  /**
   * The main body
   */
  body: T;
  /**
   * The id used to report progress updates
   */
  progressId: number;
}

export interface ProgressMessage {
  /**
   * The id of the operation that is running
   */
  id: number;
  /**
   * The current step
   */
  step: number;
  /**
   * The maximum step. This *should* be constant for a single job.
   */
  maxStep: number;
  /**
   * The current progress message
   */
  message: string;
}

/**
 * A notification that the progress has been changed.
 */
<<<<<<< HEAD
export const progress = new rpc.NotificationType<ProgressMessage>('ql/progressUpdated');
=======
export const progress = new rpc.NotificationType<ProgressMessage, void>(
  "ql/progressUpdated",
);
>>>>>>> f6613867
<|MERGE_RESOLUTION|>--- conflicted
+++ resolved
@@ -106,10 +106,6 @@
 /**
  * A notification that the progress has been changed.
  */
-<<<<<<< HEAD
-export const progress = new rpc.NotificationType<ProgressMessage>('ql/progressUpdated');
-=======
-export const progress = new rpc.NotificationType<ProgressMessage, void>(
+export const progress = new rpc.NotificationType<ProgressMessage>(
   "ql/progressUpdated",
-);
->>>>>>> f6613867
+);