--- conflicted
+++ resolved
@@ -45,7 +45,6 @@
 import { ModelEditorViewTracker } from "./model-editor-view-tracker";
 import {
   convertFromLegacyModeledMethod,
-  convertFromLegacyModeledMethods,
   convertToLegacyModeledMethods,
 } from "./modeled-methods-legacy";
 
@@ -268,12 +267,7 @@
       case "generateMethodsFromLlm":
         await this.generateModeledMethodsFromLlm(
           msg.packageName,
-<<<<<<< HEAD
-          msg.methods,
-          convertFromLegacyModeledMethods(msg.modeledMethods),
-=======
           msg.methodSignatures,
->>>>>>> 4dcfa8b6
         );
         void telemetryListener?.sendUIInteraction(
           "model-editor-generate-methods-from-llm",
@@ -485,12 +479,7 @@
 
   private async generateModeledMethodsFromLlm(
     packageName: string,
-<<<<<<< HEAD
-    methods: Method[],
-    modeledMethods: Record<string, ModeledMethod[]>,
-=======
     methodSignatures: string[],
->>>>>>> 4dcfa8b6
   ): Promise<void> {
     const methods = this.modelingStore.getMethods(
       this.databaseItem,
