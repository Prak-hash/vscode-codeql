--- conflicted
+++ resolved
@@ -3,20 +3,14 @@
 import { basename } from "path";
 import { QueryRunner } from "../query-server";
 import { CodeQLCliServer } from "../codeql-cli/cli";
-<<<<<<< HEAD
-import { showAndLogExceptionWithTelemetry } from "../common/logging";
-import { extLogger } from "../common/logging/vscode";
+import {
+  NotificationLogger,
+  showAndLogExceptionWithTelemetry,
+} from "../common/logging";
 import {
   getModelsAsDataLanguageModel,
   ModelsAsDataLanguagePredicates,
 } from "./languages";
-=======
-import {
-  NotificationLogger,
-  showAndLogExceptionWithTelemetry,
-} from "../common/logging";
-import { getModelsAsDataLanguage } from "./languages";
->>>>>>> b47c561d
 import { ProgressCallback } from "../common/vscode/progress";
 import { getOnDiskWorkspaceFolders } from "../common/vscode/workspace-folders";
 import { ModeledMethod } from "./modeled-method";
