--- conflicted
+++ resolved
@@ -161,7 +161,14 @@
     return this.state.get(this.activeDb);
   }
 
-<<<<<<< HEAD
+  public hasStateForActiveDb(): boolean {
+    return !!this.getStateForActiveDb();
+  }
+
+  public anyDbsBeingModeled(): boolean {
+    return this.state.size > 0;
+  }
+
   /**
    * Returns the methods for the given database item and method signatures.
    * If the `methodSignatures` argument not provided or is undefined, returns all methods.
@@ -177,14 +184,6 @@
     return methods.filter((method) =>
       methodSignatures.includes(method.signature),
     );
-=======
-  public hasStateForActiveDb(): boolean {
-    return !!this.getStateForActiveDb();
-  }
-
-  public anyDbsBeingModeled(): boolean {
-    return this.state.size > 0;
->>>>>>> b623f92c
   }
 
   public setMethods(dbItem: DatabaseItem, methods: Method[]) {
