--- conflicted
+++ resolved
@@ -282,19 +282,12 @@
     );
   }
 
-<<<<<<< HEAD
   public get channel(): CLIChannel {
     return CLI_CHANNEL_SETTING.getValue() === "nightly"
       ? "nightly"
       : "released";
   }
 
-  public forceUpdateConfiguration() {
-    this._onDidChangeConfiguration.fire(undefined);
-  }
-
-=======
->>>>>>> f736adc4
   protected handleDidChangeConfiguration(e: ConfigurationChangeEvent): void {
     this.handleDidChangeConfigurationForRelevantSettings(
       DISTRIBUTION_CHANGE_SETTINGS,
