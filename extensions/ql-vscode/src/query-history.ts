import * as path from 'path';
import {
  commands,
  Diagnostic,
  Disposable,
  env,
  Event,
  EventEmitter,
  ExtensionContext,
  languages,
  ProviderResult,
  Range,
  ThemeIcon,
  TreeItem,
  TreeView,
  Uri,
  ViewColumn,
  window,
  workspace,
} from 'vscode';
import * as JsonlParser from 'stream-json/jsonl/Parser';
import { QueryHistoryConfig } from './config';
import {
  showAndLogErrorMessage,
  showAndLogInformationMessage,
  showAndLogWarningMessage,
  showBinaryChoiceDialog
} from './helpers';
import { logger } from './logging';
import { URLSearchParams } from 'url';
import { QueryServerClient } from './queryserver-client';
import { DisposableObject } from './pure/disposable-object';
import { commandRunner } from './commandRunner';
import { ONE_HOUR_IN_MS, TWO_HOURS_IN_MS } from './pure/time';
import { assertNever, getErrorMessage, getErrorStack } from './pure/helpers-pure';
import { CompletedLocalQueryInfo, LocalQueryInfo as LocalQueryInfo, QueryHistoryInfo } from './query-results';
import { DatabaseManager } from './databases';
import { registerQueryHistoryScubber } from './query-history-scrubber';
import { QueryStatus } from './query-status';
import { slurpQueryHistory, splatQueryHistory } from './query-serialization';
import * as fs from 'fs-extra';
import { CliVersionConstraint } from './cli';
import { HistoryItemLabelProvider } from './history-item-label-provider';
import { Credentials } from './authentication';
import { cancelRemoteQuery } from './remote-queries/gh-actions-api-client';
<<<<<<< HEAD
import { PipelineInfo, SummarySymbols } from './log-insights/summary-parser';
import { DiagnosticSeverity } from 'vscode-languageclient';
import { EvaluationLogProblemReporter, EvaluationLogScannerProvider } from './log-insights/log-scanner';
=======
import { RemoteQueriesManager } from './remote-queries/remote-queries-manager';
import { RemoteQueryHistoryItem } from './remote-queries/remote-query-history-item';
import { InterfaceManager } from './interface';
import { WebviewReveal } from './interface-utils';
import { EvalLogViewer } from './eval-log-viewer';
import EvalLogTreeBuilder from './eval-log-tree-builder';
import { EvalLogData, parseViewerData } from './pure/log-summary-parser';
>>>>>>> b8cca29e

/**
 * query-history.ts
 * ------------
 * Managing state of previous queries that we've executed.
 *
 * The source of truth of the current state resides inside the
 * `TreeDataProvider` subclass below.
 */

export const SHOW_QUERY_TEXT_MSG = `\
////////////////////////////////////////////////////////////////////////////////////
// This is the text of the entire query file when it was executed for this query  //
// run. The text or dependent libraries may have changed since then.              //
//                                                                                //
// This buffer is readonly. To re-execute this query, you must open the original  //
// query file.                                                                    //
////////////////////////////////////////////////////////////////////////////////////

`;

const SHOW_QUERY_TEXT_QUICK_EVAL_MSG = `\
////////////////////////////////////////////////////////////////////////////////////
// This is the Quick Eval selection of the query file when it was executed for    //
// this query run. The text or dependent libraries may have changed since then.   //
//                                                                                //
// This buffer is readonly. To re-execute this query, you must open the original  //
// query file.                                                                    //
////////////////////////////////////////////////////////////////////////////////////

`;

/**
 * Path to icon to display next to a failed query history item.
 */
const FAILED_QUERY_HISTORY_ITEM_ICON = 'media/red-x.svg';

/**
 * Path to icon to display next to a successful local run.
 */
const LOCAL_SUCCESS_QUERY_HISTORY_ITEM_ICON = 'media/drive.svg';

/**
 * Path to icon to display next to a successful remote run.
 */
const REMOTE_SUCCESS_QUERY_HISTORY_ITEM_ICON = 'media/globe.svg';

export enum SortOrder {
  NameAsc = 'NameAsc',
  NameDesc = 'NameDesc',
  DateAsc = 'DateAsc',
  DateDesc = 'DateDesc',
  CountAsc = 'CountAsc',
  CountDesc = 'CountDesc',
}

/**
 * Number of milliseconds two clicks have to arrive apart to be
 * considered a double-click.
 */
const DOUBLE_CLICK_TIME = 500;

const WORKSPACE_QUERY_HISTORY_FILE = 'workspace-query-history.json';

/**
 * Tree data provider for the query history view.
 */
export class HistoryTreeDataProvider extends DisposableObject {
  private _sortOrder = SortOrder.DateAsc;

  private _onDidChangeTreeData = super.push(new EventEmitter<QueryHistoryInfo | undefined>());

  readonly onDidChangeTreeData: Event<QueryHistoryInfo | undefined> = this
    ._onDidChangeTreeData.event;

  private history: QueryHistoryInfo[] = [];

  private failedIconPath: string;

  private localSuccessIconPath: string;

  private remoteSuccessIconPath: string;

  private current: QueryHistoryInfo | undefined;

  constructor(
    extensionPath: string,
    private readonly labelProvider: HistoryItemLabelProvider,
  ) {
    super();
    this.failedIconPath = path.join(
      extensionPath,
      FAILED_QUERY_HISTORY_ITEM_ICON
    );
    this.localSuccessIconPath = path.join(
      extensionPath,
      LOCAL_SUCCESS_QUERY_HISTORY_ITEM_ICON
    );
    this.remoteSuccessIconPath = path.join(
      extensionPath,
      REMOTE_SUCCESS_QUERY_HISTORY_ITEM_ICON
    );
  }

  async getTreeItem(element: QueryHistoryInfo): Promise<TreeItem> {
    const treeItem = new TreeItem(this.labelProvider.getLabel(element));

    treeItem.command = {
      title: 'Query History Item',
      command: 'codeQLQueryHistory.itemClicked',
      arguments: [element],
      tooltip: element.failureReason || this.labelProvider.getLabel(element)
    };

    // Populate the icon and the context value. We use the context value to
    // control which commands are visible in the context menu.
    let hasResults;
    switch (element.status) {
      case QueryStatus.InProgress:
        treeItem.iconPath = new ThemeIcon('sync~spin');
        treeItem.contextValue = element.t === 'local' ? 'inProgressResultsItem' : 'inProgressRemoteResultsItem';
        break;
      case QueryStatus.Completed:
        if (element.t === 'local') {
          hasResults = await element.completedQuery?.query.hasInterpretedResults();
          treeItem.iconPath = this.localSuccessIconPath;
          treeItem.contextValue = hasResults
            ? 'interpretedResultsItem'
            : 'rawResultsItem';
        } else {
          treeItem.iconPath = this.remoteSuccessIconPath;
          treeItem.contextValue = 'remoteResultsItem';
        }
        break;
      case QueryStatus.Failed:
        treeItem.iconPath = this.failedIconPath;
        treeItem.contextValue = 'cancelledResultsItem';
        break;
      default:
        assertNever(element.status);
    }

    return treeItem;
  }

  getChildren(
    element?: QueryHistoryInfo
  ): ProviderResult<QueryHistoryInfo[]> {
    return element ? [] : this.history.sort((h1, h2) => {

      const h1Label = this.labelProvider.getLabel(h1).toLowerCase();
      const h2Label = this.labelProvider.getLabel(h2).toLowerCase();

      const h1Date = h1.t === 'local'
        ? h1.initialInfo.start.getTime()
        : h1.remoteQuery?.executionStartTime;

      const h2Date = h2.t === 'local'
        ? h2.initialInfo.start.getTime()
        : h2.remoteQuery?.executionStartTime;

      const resultCount1 = h1.t === 'local'
        ? h1.completedQuery?.resultCount ?? -1
        : h1.resultCount ?? -1;
      const resultCount2 = h2.t === 'local'
        ? h2.completedQuery?.resultCount ?? -1
        : h2.resultCount ?? -1;

      switch (this.sortOrder) {
        case SortOrder.NameAsc:
          return h1Label.localeCompare(h2Label, env.language);

        case SortOrder.NameDesc:
          return h2Label.localeCompare(h1Label, env.language);

        case SortOrder.DateAsc:
          return h1Date - h2Date;

        case SortOrder.DateDesc:
          return h2Date - h1Date;

        case SortOrder.CountAsc:
          // If the result counts are equal, sort by name.
          return resultCount1 - resultCount2 === 0
            ? h1Label.localeCompare(h2Label, env.language)
            : resultCount1 - resultCount2;

        case SortOrder.CountDesc:
          // If the result counts are equal, sort by name.
          return resultCount2 - resultCount1 === 0
            ? h2Label.localeCompare(h1Label, env.language)
            : resultCount2 - resultCount1;
        default:
          assertNever(this.sortOrder);
      }
    });
  }

  getParent(_element: QueryHistoryInfo): ProviderResult<QueryHistoryInfo> {
    return null;
  }

  getCurrent(): QueryHistoryInfo | undefined {
    return this.current;
  }

  pushQuery(item: QueryHistoryInfo): void {
    this.history.push(item);
    this.setCurrentItem(item);
    this.refresh();
  }

  setCurrentItem(item?: QueryHistoryInfo) {
    this.current = item;
  }

  remove(item: QueryHistoryInfo) {
    const isCurrent = this.current === item;
    if (isCurrent) {
      this.setCurrentItem();
    }
    const index = this.history.findIndex((i) => i === item);
    if (index >= 0) {
      this.history.splice(index, 1);
      if (isCurrent && this.history.length > 0) {
        // Try to keep a current item, near the deleted item if there
        // are any available.
        this.setCurrentItem(this.history[Math.min(index, this.history.length - 1)]);
      }
      this.refresh();
    }
  }

  get allHistory(): QueryHistoryInfo[] {
    return this.history;
  }

  set allHistory(history: QueryHistoryInfo[]) {
    this.history = history;
    this.current = history[0];
    this.refresh();
  }

  refresh() {
    this._onDidChangeTreeData.fire(undefined);
  }

  public get sortOrder() {
    return this._sortOrder;
  }

  public set sortOrder(newSortOrder: SortOrder) {
    this._sortOrder = newSortOrder;
    this._onDidChangeTreeData.fire(undefined);
  }
}

/**
 * Compute the key used to find a predicate in the summary symbols.
 * @param name The name of the predicate.
 * @param raHash The RA hash of the predicate.
 * @returns The key of the predicate, consisting of `name@shortHash`, where `shortHash` is the first
 * eight characters of `raHash`.
 */
function predicateSymbolKey(name: string, raHash: string): string {
  return `${name}@${raHash.substring(0, 8)}`;
}

/**
 * Implementation of `EvaluationLogProblemReporter` that generates `Diagnostic` objects to display
 * in the VS Code "Problems" view.
 */
class ProblemReporter implements EvaluationLogProblemReporter {
  public readonly diagnostics: Diagnostic[] = [];

  constructor(private readonly symbols: SummarySymbols | undefined) {
  }

  public reportProblem(predicateName: string, raHash: string, iteration: number, message: string): void {
    const nameWithHash = predicateSymbolKey(predicateName, raHash);
    const predicateSymbol = this.symbols?.predicates[nameWithHash];
    let predicateInfo: PipelineInfo | undefined = undefined;
    if (predicateSymbol !== undefined) {
      predicateInfo = predicateSymbol.iterations[iteration];
    }
    if (predicateInfo !== undefined) {
      const range = new Range(predicateInfo.raStartLine, 0, predicateInfo.raEndLine + 1, 0);
      this.diagnostics.push(new Diagnostic(range, message, DiagnosticSeverity.Error));
    }
  }
}

export class QueryHistoryManager extends DisposableObject {

  treeDataProvider: HistoryTreeDataProvider;
  treeView: TreeView<QueryHistoryInfo>;
  lastItemClick: { time: Date; item: QueryHistoryInfo } | undefined;
  compareWithItem: LocalQueryInfo | undefined;
  queryHistoryScrubber: Disposable | undefined;
  private readonly diagnosticCollection = this.push(languages.createDiagnosticCollection('ql-eval-log'));
  private queryMetadataStorageLocation;

<<<<<<< HEAD
  private readonly _onDidAddQueryItem = super.push(new EventEmitter<QueryHistoryInfo>());
  readonly onDidAddQueryItem: Event<QueryHistoryInfo> = this
    ._onDidAddQueryItem.event;

  private readonly _onDidRemoveQueryItem = super.push(new EventEmitter<QueryHistoryInfo>());
  readonly onDidRemoveQueryItem: Event<QueryHistoryInfo> = this
    ._onDidRemoveQueryItem.event;

  private readonly _onWillOpenQueryItem = super.push(new EventEmitter<QueryHistoryInfo>());
  readonly onWillOpenQueryItem: Event<QueryHistoryInfo> = this
    ._onWillOpenQueryItem.event;

  private readonly scannerProviders = new Map<number, EvaluationLogScannerProvider>();
  private nextScannerProviderId = 0;

=======
>>>>>>> b8cca29e
  constructor(
    private readonly qs: QueryServerClient,
    private readonly dbm: DatabaseManager,
    private readonly localQueriesInterfaceManager: InterfaceManager,
    private readonly remoteQueriesManager: RemoteQueriesManager,
    private readonly evalLogViewer: EvalLogViewer,
    private readonly queryStorageDir: string,
    private readonly ctx: ExtensionContext,
    private readonly queryHistoryConfigListener: QueryHistoryConfig,
    private readonly labelProvider: HistoryItemLabelProvider,
    private readonly doCompareCallback: (
      from: CompletedLocalQueryInfo,
      to: CompletedLocalQueryInfo
    ) => Promise<void>
  ) {
    super();

    // Note that we use workspace storage to hold the metadata for the query history.
    // This is because the query history is specific to each workspace.
    // For situations where `ctx.storageUri` is undefined (i.e., there is no workspace),
    // we default to global storage.
    this.queryMetadataStorageLocation = path.join((ctx.storageUri || ctx.globalStorageUri).fsPath, WORKSPACE_QUERY_HISTORY_FILE);

    this.treeDataProvider = this.push(new HistoryTreeDataProvider(
      ctx.extensionPath,
      this.labelProvider
    ));
    this.treeView = this.push(window.createTreeView('codeQLQueryHistory', {
      treeDataProvider: this.treeDataProvider,
      canSelectMany: true,
    }));

    // Lazily update the tree view selection due to limitations of TreeView API (see
    // `updateTreeViewSelectionIfVisible` doc for details)
    this.push(
      this.treeView.onDidChangeVisibility(async (_ev) =>
        this.updateTreeViewSelectionIfVisible()
      )
    );
    this.push(
      this.treeView.onDidChangeSelection(async (ev) => {
        if (ev.selection.length === 0) {
          // Don't allow the selection to become empty
          this.updateTreeViewSelectionIfVisible();
        } else {
          this.treeDataProvider.setCurrentItem(ev.selection[0]);
        }
        if (ev.selection.some(item => item.t !== 'local')) {
          // Don't allow comparison of non-local items
          this.updateCompareWith([]);
        } else {
          this.updateCompareWith([...ev.selection] as LocalQueryInfo[]);
        }
      })
    );

    void logger.log('Registering query history panel commands.');
    this.push(
      commandRunner(
        'codeQLQueryHistory.openQuery',
        this.handleOpenQuery.bind(this)
      )
    );
    this.push(
      commandRunner(
        'codeQLQueryHistory.removeHistoryItem',
        this.handleRemoveHistoryItem.bind(this)
      )
    );
    this.push(
      commandRunner(
        'codeQLQueryHistory.sortByName',
        this.handleSortByName.bind(this)
      )
    );
    this.push(
      commandRunner(
        'codeQLQueryHistory.sortByDate',
        this.handleSortByDate.bind(this)
      )
    );
    this.push(
      commandRunner(
        'codeQLQueryHistory.sortByCount',
        this.handleSortByCount.bind(this)
      )
    );
    this.push(
      commandRunner(
        'codeQLQueryHistory.setLabel',
        this.handleSetLabel.bind(this)
      )
    );
    this.push(
      commandRunner(
        'codeQLQueryHistory.compareWith',
        this.handleCompareWith.bind(this)
      )
    );
    this.push(
      commandRunner(
        'codeQLQueryHistory.showQueryLog',
        this.handleShowQueryLog.bind(this)
      )
    );
    this.push(
      commandRunner(
        'codeQLQueryHistory.openQueryDirectory',
        this.handleOpenQueryDirectory.bind(this)
      )
    );
    this.push(
      commandRunner(
        'codeQLQueryHistory.showEvalLog',
        this.handleShowEvalLog.bind(this)
      )
    );
    this.push(
      commandRunner(
        'codeQLQueryHistory.showEvalLogSummary',
        this.handleShowEvalLogSummary.bind(this)
      )
    );
    this.push(
      commandRunner(
        'codeQLQueryHistory.showEvalLogViewer',
        this.handleShowEvalLogViewer.bind(this)
      )
    );
    this.push(
      commandRunner(
        'codeQLQueryHistory.cancel',
        this.handleCancel.bind(this)
      )
    );
    this.push(
      commandRunner(
        'codeQLQueryHistory.showQueryText',
        this.handleShowQueryText.bind(this)
      )
    );
    this.push(
      commandRunner(
        'codeQLQueryHistory.exportResults',
        this.handleExportResults.bind(this)
      )
    );
    this.push(
      commandRunner(
        'codeQLQueryHistory.viewCsvResults',
        this.handleViewCsvResults.bind(this)
      )
    );
    this.push(
      commandRunner(
        'codeQLQueryHistory.viewCsvAlerts',
        this.handleViewCsvAlerts.bind(this)
      )
    );
    this.push(
      commandRunner(
        'codeQLQueryHistory.viewSarifAlerts',
        this.handleViewSarifAlerts.bind(this)
      )
    );
    this.push(
      commandRunner(
        'codeQLQueryHistory.viewDil',
        this.handleViewDil.bind(this)
      )
    );
    this.push(
      commandRunner(
        'codeQLQueryHistory.itemClicked',
        async (item: LocalQueryInfo) => {
          return this.handleItemClicked(item, [item]);
        }
      )
    );
    this.push(
      commandRunner(
        'codeQLQueryHistory.openOnGithub',
        async (item: LocalQueryInfo) => {
          return this.handleOpenOnGithub(item, [item]);
        }
      )
    );
    this.push(
      commandRunner(
        'codeQLQueryHistory.copyRepoList',
        this.handleCopyRepoList.bind(this)
      )
    );

    // There are two configuration items that affect the query history:
    // 1. The ttl for query history items.
    // 2. The default label for query history items.
    // When either of these change, must refresh the tree view.
    this.push(
      queryHistoryConfigListener.onDidChangeConfiguration(() => {
        this.treeDataProvider.refresh();
        this.registerQueryHistoryScrubber(queryHistoryConfigListener, this, ctx);
      })
    );

    // displays query text in a read-only document
    this.push(workspace.registerTextDocumentContentProvider('codeql', {
      provideTextDocumentContent(
        uri: Uri
      ): ProviderResult<string> {
        const params = new URLSearchParams(uri.query);

        return (
          (JSON.parse(params.get('isQuickEval') || '')
            ? SHOW_QUERY_TEXT_QUICK_EVAL_MSG
            : SHOW_QUERY_TEXT_MSG) + params.get('queryText')
        );
      },
    }));

    this.registerQueryHistoryScrubber(queryHistoryConfigListener, this, ctx);
    this.registerToRemoteQueriesEvents();
  }

  private getCredentials() {
    return Credentials.initialize(this.ctx);
  }

  /**
   * Register and create the history scrubber.
   */
  private registerQueryHistoryScrubber(queryHistoryConfigListener: QueryHistoryConfig, qhm: QueryHistoryManager, ctx: ExtensionContext) {
    this.queryHistoryScrubber?.dispose();
    // Every hour check if we need to re-run the query history scrubber.
    this.queryHistoryScrubber = this.push(
      registerQueryHistoryScubber(
        ONE_HOUR_IN_MS,
        TWO_HOURS_IN_MS,
        queryHistoryConfigListener.ttlInMillis,
        this.queryStorageDir,
        qhm,
        ctx
      )
    );
  }

  private registerToRemoteQueriesEvents() {
    const queryAddedSubscription = this.remoteQueriesManager.onRemoteQueryAdded(async (event) => {
      this.addQuery({
        t: 'remote',
        status: QueryStatus.InProgress,
        completed: false,
        queryId: event.queryId,
        remoteQuery: event.query,
      });

      await this.refreshTreeView();
    });

    const queryRemovedSubscription = this.remoteQueriesManager.onRemoteQueryRemoved(async (event) => {
      const item = this.treeDataProvider.allHistory.find(i => i.t === 'remote' && i.queryId === event.queryId);
      if (item) {
        await this.removeRemoteQuery(item as RemoteQueryHistoryItem);
      }
    });

    const queryStatusUpdateSubscription = this.remoteQueriesManager.onRemoteQueryStatusUpdate(async (event) => {
      const item = this.treeDataProvider.allHistory.find(i => i.t === 'remote' && i.queryId === event.queryId);
      if (item) {
        const remoteQueryHistoryItem = item as RemoteQueryHistoryItem;
        remoteQueryHistoryItem.status = event.status;
        remoteQueryHistoryItem.failureReason = event.failureReason;
        remoteQueryHistoryItem.resultCount = event.resultCount;
        if (event.status === QueryStatus.Completed) {
          remoteQueryHistoryItem.completed = true;
        }
        await this.refreshTreeView();
      } else {
        void logger.log('Variant analysis status update event received for unknown variant analysis');
      }
    });

    this.push(queryAddedSubscription);
    this.push(queryRemovedSubscription);
    this.push(queryStatusUpdateSubscription);
  }

  async readQueryHistory(): Promise<void> {
    void logger.log(`Reading cached query history from '${this.queryMetadataStorageLocation}'.`);
    const history = await slurpQueryHistory(this.queryMetadataStorageLocation);
    this.treeDataProvider.allHistory = history;
    this.treeDataProvider.allHistory.forEach(async (item) => {
      if (item.t === 'remote') {
        await this.remoteQueriesManager.rehydrateRemoteQuery(item.queryId, item.remoteQuery, item.status);
      }
    });
  }

  async writeQueryHistory(): Promise<void> {
    await splatQueryHistory(this.treeDataProvider.allHistory, this.queryMetadataStorageLocation);
  }

  async handleOpenQuery(
    singleItem: QueryHistoryInfo,
    multiSelect: QueryHistoryInfo[]
  ): Promise<void> {
    const { finalSingleItem, finalMultiSelect } = this.determineSelection(singleItem, multiSelect);
    if (!this.assertSingleQuery(finalMultiSelect) || !finalSingleItem) {
      return;
    }

    const queryPath = finalSingleItem.t === 'local'
      ? finalSingleItem.initialInfo.queryPath
      : finalSingleItem.remoteQuery.queryFilePath;

    const textDocument = await workspace.openTextDocument(
      Uri.file(queryPath)
    );
    const editor = await window.showTextDocument(
      textDocument,
      ViewColumn.One
    );

    if (finalSingleItem.t === 'local') {
      const queryText = finalSingleItem.initialInfo.queryText;
      if (queryText !== undefined && finalSingleItem.initialInfo.isQuickQuery) {
        await editor.edit((edit) =>
          edit.replace(
            textDocument.validateRange(
              new Range(0, 0, textDocument.lineCount, 0)
            ),
            queryText
          )
        );
      }
    }
  }

  getCurrentQueryHistoryItem(): QueryHistoryInfo | undefined {
    return this.treeDataProvider.getCurrent();
  }

  async removeDeletedQueries() {
    await Promise.all(this.treeDataProvider.allHistory.map(async (item) => {
      if (item.t == 'local' && item.completedQuery && !(await fs.pathExists(item.completedQuery?.query.querySaveDir))) {
        this.treeDataProvider.remove(item);
        item.completedQuery?.dispose();
      }
    }));
  }

  async handleRemoveHistoryItem(
    singleItem: QueryHistoryInfo,
    multiSelect: QueryHistoryInfo[] = []
  ) {
    const { finalSingleItem, finalMultiSelect } = this.determineSelection(singleItem, multiSelect);
    const toDelete = (finalMultiSelect || [finalSingleItem]);
    await Promise.all(toDelete.map(async (item) => {
      if (item.t === 'local') {
        // Removing in progress local queries is not supported. They must be cancelled first.
        if (item.status !== QueryStatus.InProgress) {
          this.treeDataProvider.remove(item);
          item.completedQuery?.dispose();

          // User has explicitly asked for this query to be removed.
          // We need to delete it from disk as well.
          await item.completedQuery?.query.deleteQuery();
        }
      } else {
        await this.removeRemoteQuery(item);
      }
    }));

    await this.writeQueryHistory();
    const current = this.treeDataProvider.getCurrent();
    if (current !== undefined) {
      await this.treeView.reveal(current, { select: true });
      await this.openQueryResults(current);
    }
  }

  private async removeRemoteQuery(item: RemoteQueryHistoryItem): Promise<void> {
    // Remote queries can be removed locally, but not remotely.
    // The user must cancel the query on GitHub Actions explicitly.
    this.treeDataProvider.remove(item);
    void logger.log(`Deleted ${this.labelProvider.getLabel(item)}.`);
    if (item.status === QueryStatus.InProgress) {
      void logger.log('The variant analysis is still running on GitHub Actions. To cancel there, you must go to the workflow run in your browser.');
    }

    await this.remoteQueriesManager.removeRemoteQuery(item.queryId);
  }

  async handleSortByName() {
    if (this.treeDataProvider.sortOrder === SortOrder.NameAsc) {
      this.treeDataProvider.sortOrder = SortOrder.NameDesc;
    } else {
      this.treeDataProvider.sortOrder = SortOrder.NameAsc;
    }
  }

  async handleSortByDate() {
    if (this.treeDataProvider.sortOrder === SortOrder.DateAsc) {
      this.treeDataProvider.sortOrder = SortOrder.DateDesc;
    } else {
      this.treeDataProvider.sortOrder = SortOrder.DateAsc;
    }
  }

  async handleSortByCount() {
    if (this.treeDataProvider.sortOrder === SortOrder.CountAsc) {
      this.treeDataProvider.sortOrder = SortOrder.CountDesc;
    } else {
      this.treeDataProvider.sortOrder = SortOrder.CountAsc;
    }
  }

  async handleSetLabel(
    singleItem: QueryHistoryInfo,
    multiSelect: QueryHistoryInfo[]
  ): Promise<void> {
    const { finalSingleItem, finalMultiSelect } = this.determineSelection(singleItem, multiSelect);

    if (!this.assertSingleQuery(finalMultiSelect)) {
      return;
    }

    const response = await window.showInputBox({
      placeHolder: `(use default: ${this.queryHistoryConfigListener.format})`,
      value: finalSingleItem.userSpecifiedLabel ?? '',
      title: 'Set query label',
      prompt: 'Set the query history item label. See the description of the codeQL.queryHistory.format setting for more information.',
    });
    // undefined response means the user cancelled the dialog; don't change anything
    if (response !== undefined) {
      // Interpret empty string response as 'go back to using default'
      finalSingleItem.userSpecifiedLabel = response === '' ? undefined : response;
      await this.refreshTreeView();
    }
  }

  async handleCompareWith(
    singleItem: QueryHistoryInfo,
    multiSelect: QueryHistoryInfo[]
  ) {
    const { finalSingleItem, finalMultiSelect } = this.determineSelection(singleItem, multiSelect);

    try {
      // local queries only
      if (finalSingleItem?.t !== 'local') {
        throw new Error('Please select a local query.');
      }

      if (!finalSingleItem.completedQuery?.didRunSuccessfully) {
        throw new Error('Please select a query that has completed successfully.');
      }

      const from = this.compareWithItem || singleItem;
      const to = await this.findOtherQueryToCompare(from, finalMultiSelect);

      if (from.completed && to?.completed) {
        await this.doCompareCallback(from as CompletedLocalQueryInfo, to as CompletedLocalQueryInfo);
      }
    } catch (e) {
      void showAndLogErrorMessage(getErrorMessage(e));
    }
  }

  async handleItemClicked(
    singleItem: QueryHistoryInfo,
    multiSelect: QueryHistoryInfo[] = []
  ) {
    const { finalSingleItem, finalMultiSelect } = this.determineSelection(singleItem, multiSelect);
    if (!this.assertSingleQuery(finalMultiSelect) || !finalSingleItem) {
      return;
    }

    this.treeDataProvider.setCurrentItem(finalSingleItem);

    const now = new Date();
    const prevItemClick = this.lastItemClick;
    this.lastItemClick = { time: now, item: finalSingleItem };

    if (
      prevItemClick !== undefined &&
      now.valueOf() - prevItemClick.time.valueOf() < DOUBLE_CLICK_TIME &&
      finalSingleItem == prevItemClick.item
    ) {
      // show original query file on double click
      await this.handleOpenQuery(finalSingleItem, [finalSingleItem]);
    } else {
      // show results on single click only if query is completed successfully.
      if (finalSingleItem.status === QueryStatus.Completed) {
        await this.openQueryResults(finalSingleItem);
      }
    }
  }

  async handleShowQueryLog(
    singleItem: QueryHistoryInfo,
    multiSelect: QueryHistoryInfo[]
  ) {
    // Local queries only
    if (!this.assertSingleQuery(multiSelect) || singleItem?.t !== 'local') {
      return;
    }

    if (!singleItem.completedQuery) {
      return;
    }

    if (singleItem.completedQuery.logFileLocation) {
      await this.tryOpenExternalFile(singleItem.completedQuery.logFileLocation);
    } else {
      void showAndLogWarningMessage('No log file available');
    }
  }

  async getQueryHistoryItemDirectory(queryHistoryItem: QueryHistoryInfo): Promise<string> {
    if (queryHistoryItem.t === 'local') {
      if (queryHistoryItem.completedQuery) {
        return queryHistoryItem.completedQuery.query.querySaveDir;
      }
    } else if (queryHistoryItem.t === 'remote') {
      return path.join(this.queryStorageDir, queryHistoryItem.queryId);
    }

    throw new Error('Unable to get query directory');
  }

  async handleOpenQueryDirectory(
    singleItem: QueryHistoryInfo,
    multiSelect: QueryHistoryInfo[]
  ) {
    const { finalSingleItem, finalMultiSelect } = this.determineSelection(singleItem, multiSelect);

    if (!this.assertSingleQuery(finalMultiSelect) || !finalSingleItem) {
      return;
    }

    let externalFilePath: string | undefined;
    if (finalSingleItem.t === 'local') {
      if (finalSingleItem.completedQuery) {
        externalFilePath = path.join(finalSingleItem.completedQuery.query.querySaveDir, 'timestamp');
      }
    } else if (finalSingleItem.t === 'remote') {
      externalFilePath = path.join(this.queryStorageDir, finalSingleItem.queryId, 'timestamp');
    }

    if (externalFilePath) {
      if (!(await fs.pathExists(externalFilePath))) {
        // timestamp file is missing (manually deleted?) try selecting the parent folder.
        // It's less nice, but at least it will work.
        externalFilePath = path.dirname(externalFilePath);
        if (!(await fs.pathExists(externalFilePath))) {
          throw new Error(`Query directory does not exist: ${externalFilePath}`);
        }
      }
      try {
        await commands.executeCommand('revealFileInOS', Uri.file(externalFilePath));
      } catch (e) {
        throw new Error(`Failed to open ${externalFilePath}: ${getErrorMessage(e)}`);
      }
    }
  }

  private warnNoEvalLogs() {
    void showAndLogWarningMessage(`Evaluator log, summary, and viewer are not available for this run. Perhaps it failed before evaluation, or you are running with a version of CodeQL before ' + ${CliVersionConstraint.CLI_VERSION_WITH_PER_QUERY_EVAL_LOG}?`);
  }

  private warnInProgressEvalLogSummary() {
    void showAndLogWarningMessage('The evaluator log summary is still being generated for this run. Please try again later. The summary generation process is tracked in the "CodeQL Extension Log" view.');
  }

  private warnInProgressEvalLogViewer() {
    void showAndLogWarningMessage('The viewer\'s data is still being generated for this run. Please try again or re-run the query.');
  }

  async handleShowEvalLog(
    singleItem: QueryHistoryInfo,
    multiSelect: QueryHistoryInfo[]
  ) {
    const { finalSingleItem, finalMultiSelect } = this.determineSelection(singleItem, multiSelect);

    // Only applicable to an individual local query
    if (!this.assertSingleQuery(finalMultiSelect) || !finalSingleItem || finalSingleItem.t !== 'local') {
      return;
    }

    if (finalSingleItem.evalLogLocation) {
      await this.tryOpenExternalFile(finalSingleItem.evalLogLocation);
    } else {
      this.warnNoEvalLogs();
    }
  }

  async handleShowEvalLogSummary(
    singleItem: QueryHistoryInfo,
    multiSelect: QueryHistoryInfo[]
  ) {
    const { finalSingleItem, finalMultiSelect } = this.determineSelection(singleItem, multiSelect);

    // Only applicable to an individual local query
    if (!this.assertSingleQuery(finalMultiSelect) || !finalSingleItem || finalSingleItem.t !== 'local') {
      return;
    }

    if (finalSingleItem.evalLogSummaryLocation) {
      await this.tryOpenExternalFile(finalSingleItem.evalLogSummaryLocation);
      return;
    }

    // Summary log file doesn't exist.
    if (finalSingleItem.evalLogLocation && fs.pathExists(finalSingleItem.evalLogLocation)) {
      // If raw log does exist, then the summary log is still being generated.
      this.warnInProgressEvalLogSummary();
    } else {
      this.warnNoEvalLogs();
    }
  }

<<<<<<< HEAD
  /**
   * Scan the evaluation log for a query, and report any diagnostics.
   *
   * @param query The query whose log is to be scanned.
   */
  public async scanEvalLog(
    query: LocalQueryInfo
  ): Promise<void> {
    this.diagnosticCollection.clear();
    if (query.evalLogJsonSummaryLocation) {
      const diagnostics = await this.scanLog(query.evalLogJsonSummaryLocation, query.evalLogSummarySymbolsLocation);
      const uri = Uri.file(query.evalLogSummaryLocation!);
      this.diagnosticCollection.set(uri, diagnostics);
    } else {
      this.warnNoEvalLog();
    }
=======
  async handleShowEvalLogViewer(
    singleItem: QueryHistoryInfo,
    multiSelect: QueryHistoryInfo[],
  ) {
    const { finalSingleItem, finalMultiSelect } = this.determineSelection(singleItem, multiSelect);
    // Only applicable to an individual local query
    if (!this.assertSingleQuery(finalMultiSelect) || !finalSingleItem || finalSingleItem.t !== 'local') {
      return;
    }

    // If the JSON summary file location wasn't saved, display error
    if (finalSingleItem.jsonEvalLogSummaryLocation == undefined) {
      this.warnInProgressEvalLogViewer();
      return;
    }

    // TODO(angelapwen): Stream the file in. 
    void fs.readFile(finalSingleItem.jsonEvalLogSummaryLocation, async (err, buffer) => {
      if (err) {
        throw new Error(`Could not read evaluator log summary JSON file to generate viewer data at ${finalSingleItem.jsonEvalLogSummaryLocation}.`);
      }
      const evalLogData: EvalLogData[] = parseViewerData(buffer.toString());
      const evalLogTreeBuilder = new EvalLogTreeBuilder(finalSingleItem.getQueryName(), evalLogData);
      this.evalLogViewer.updateRoots(await evalLogTreeBuilder.getRoots());
    });
>>>>>>> b8cca29e
  }

  async handleCancel(
    singleItem: QueryHistoryInfo,
    multiSelect: QueryHistoryInfo[]
  ) {
    const { finalSingleItem, finalMultiSelect } = this.determineSelection(singleItem, multiSelect);

    const selected = finalMultiSelect || [finalSingleItem];
    const results = selected.map(async item => {
      if (item.status === QueryStatus.InProgress) {
        if (item.t === 'local') {
          item.cancel();
        } else if (item.t === 'remote') {
          void showAndLogInformationMessage('Cancelling variant analysis. This may take a while.');
          const credentials = await this.getCredentials();
          await cancelRemoteQuery(credentials, item.remoteQuery);
        }
      }
    });

    await Promise.all(results);
  }

  async handleShowQueryText(
    singleItem: QueryHistoryInfo,
    multiSelect: QueryHistoryInfo[] = []
  ) {
    const { finalSingleItem, finalMultiSelect } = this.determineSelection(singleItem, multiSelect);

    if (!this.assertSingleQuery(finalMultiSelect) || !finalSingleItem) {
      return;
    }

    const params = new URLSearchParams({
      isQuickEval: String(!!(finalSingleItem.t === 'local' && finalSingleItem.initialInfo.quickEvalPosition)),
      queryText: encodeURIComponent(await this.getQueryText(finalSingleItem)),
    });
    const queryId = finalSingleItem.t === 'local'
      ? finalSingleItem.initialInfo.id
      : finalSingleItem.queryId;

    const uri = Uri.parse(
      `codeql:${queryId}?${params.toString()}`, true
    );
    const doc = await workspace.openTextDocument(uri);
    await window.showTextDocument(doc, { preview: false });
  }

  async handleViewSarifAlerts(
    singleItem: QueryHistoryInfo,
    multiSelect: QueryHistoryInfo[]
  ) {
    const { finalSingleItem, finalMultiSelect } = this.determineSelection(singleItem, multiSelect);

    // Local queries only
    if (!this.assertSingleQuery(finalMultiSelect) || !finalSingleItem || finalSingleItem.t !== 'local' || !finalSingleItem.completedQuery) {
      return;
    }

    const query = finalSingleItem.completedQuery.query;
    const hasInterpretedResults = query.canHaveInterpretedResults();
    if (hasInterpretedResults) {
      await this.tryOpenExternalFile(
        query.resultsPaths.interpretedResultsPath
      );
    } else {
      const label = this.labelProvider.getLabel(finalSingleItem);
      void showAndLogInformationMessage(
        `Query ${label} has no interpreted results.`
      );
    }
  }

  async handleViewCsvResults(
    singleItem: QueryHistoryInfo,
    multiSelect: QueryHistoryInfo[]
  ) {
    const { finalSingleItem, finalMultiSelect } = this.determineSelection(singleItem, multiSelect);

    // Local queries only
    if (!this.assertSingleQuery(finalMultiSelect) || !finalSingleItem || finalSingleItem.t !== 'local' || !finalSingleItem.completedQuery) {
      return;
    }
    const query = finalSingleItem.completedQuery.query;
    if (await query.hasCsv()) {
      void this.tryOpenExternalFile(query.csvPath);
      return;
    }
    if (await query.exportCsvResults(this.qs, query.csvPath)) {
      void this.tryOpenExternalFile(
        query.csvPath
      );
    }
  }

  async handleViewCsvAlerts(
    singleItem: QueryHistoryInfo,
    multiSelect: QueryHistoryInfo[]
  ) {
    const { finalSingleItem, finalMultiSelect } = this.determineSelection(singleItem, multiSelect);

    // Local queries only
    if (!this.assertSingleQuery(finalMultiSelect) || !finalSingleItem || finalSingleItem.t !== 'local' || !finalSingleItem.completedQuery) {
      return;
    }

    await this.tryOpenExternalFile(
      await finalSingleItem.completedQuery.query.ensureCsvAlerts(this.qs, this.dbm)
    );
  }

  async handleViewDil(
    singleItem: QueryHistoryInfo,
    multiSelect: QueryHistoryInfo[],
  ) {
    const { finalSingleItem, finalMultiSelect } = this.determineSelection(singleItem, multiSelect);

    // Local queries only
    if (!this.assertSingleQuery(finalMultiSelect) || !finalSingleItem || finalSingleItem.t !== 'local' || !finalSingleItem.completedQuery) {
      return;
    }

    await this.tryOpenExternalFile(
      await finalSingleItem.completedQuery.query.ensureDilPath(this.qs)
    );
  }

  async handleOpenOnGithub(
    singleItem: QueryHistoryInfo,
    multiSelect: QueryHistoryInfo[],
  ) {
    const { finalSingleItem, finalMultiSelect } = this.determineSelection(singleItem, multiSelect);

    // Remote queries only
    if (!this.assertSingleQuery(finalMultiSelect) || !finalSingleItem || finalSingleItem.t !== 'remote') {
      return;
    }

    const { actionsWorkflowRunId: workflowRunId, controllerRepository: { owner, name } } = finalSingleItem.remoteQuery;

    await commands.executeCommand(
      'vscode.open',
      Uri.parse(`https://github.com/${owner}/${name}/actions/runs/${workflowRunId}`)
    );
  }

  async handleCopyRepoList(
    singleItem: QueryHistoryInfo,
    multiSelect: QueryHistoryInfo[],
  ) {
    const { finalSingleItem, finalMultiSelect } = this.determineSelection(singleItem, multiSelect);

    // Remote queries only
    if (!this.assertSingleQuery(finalMultiSelect) || !finalSingleItem || finalSingleItem.t !== 'remote') {
      return;
    }

    await commands.executeCommand('codeQL.copyRepoList', finalSingleItem.queryId);
  }

  async getQueryText(item: QueryHistoryInfo): Promise<string> {
    return item.t === 'local'
      ? item.initialInfo.queryText
      : item.remoteQuery.queryText;
  }

  async handleExportResults(): Promise<void> {
    await commands.executeCommand('codeQL.exportVariantAnalysisResults');
  }

  addQuery(item: QueryHistoryInfo) {
    this.treeDataProvider.pushQuery(item);
    this.updateTreeViewSelectionIfVisible();
  }

  /**
   * Register a provider that can create instances of `EvaluationLogScanner` to scan evaluation logs
   * for problems.
   * @param provider The provider.
   * @returns A `Disposable` that, when disposed, will unregister the provider.
   */
  registerLogScannerProvider(provider: EvaluationLogScannerProvider): Disposable {
    const id = this.nextScannerProviderId;
    this.nextScannerProviderId++;

    this.scannerProviders.set(id, provider);
    return {
      dispose: () => {
        this.scannerProviders.delete(id);
      }
    };
  }

  /**
   * Scan the evaluator summary log for problems, using the scanners for all registered providers.
   * @param jsonSummaryLocation The file path of the JSON summary log.
   * @param symbolsLocation The file path of the symbols file for the human-readable log summary.
   * @returns An array of `Diagnostic`s representing the problems found by scanners.
   */
  private async scanLog(jsonSummaryLocation: string, symbolsLocation: string | undefined): Promise<Diagnostic[]> {
    let symbols: SummarySymbols | undefined = undefined;
    if (symbolsLocation !== undefined) {
      symbols = JSON.parse(await fs.readFile(symbolsLocation, { encoding: 'utf-8' }));
    }

    const problemReporter = new ProblemReporter(symbols);

    const scanners = [...this.scannerProviders.values()].map(p => p.createScanner(problemReporter));

    const stream = fs.createReadStream(jsonSummaryLocation)
      .pipe(JsonlParser.parser())
      .on('data', ({ value }) => {
        scanners.forEach(scanner => {
          scanner.onEvent(value);
        });
      });

    await new Promise(function(resolve, reject) {
      stream.on('end', resolve);
      stream.on('error', reject);
    });

    scanners.forEach(scanner => scanner.onDone());

    return problemReporter.diagnostics;
  }

  /**
   * Update the tree view selection if the tree view is visible.
   *
   * If the tree view is not visible, we must wait until it becomes visible before updating the
   * selection. This is because the only mechanism for updating the selection of the tree view
   * has the side-effect of revealing the tree view. This changes the active sidebar to CodeQL,
   * interrupting user workflows such as writing a commit message on the source control sidebar.
   */
  private updateTreeViewSelectionIfVisible() {
    if (this.treeView.visible) {
      const current = this.treeDataProvider.getCurrent();
      if (current != undefined) {
        // We must fire the onDidChangeTreeData event to ensure the current element can be selected
        // using `reveal` if the tree view was not visible when the current element was added.
        this.treeDataProvider.refresh();
        void this.treeView.reveal(current, { select: true });
      }
    }
  }

  private async tryOpenExternalFile(fileLocation: string) {
    const uri = Uri.file(fileLocation);
    try {
      await window.showTextDocument(uri, { preview: false });
    } catch (e) {
      const msg = getErrorMessage(e);
      if (
        msg.includes(
          'Files above 50MB cannot be synchronized with extensions'
        ) ||
        msg.includes('too large to open')
      ) {
        const res = await showBinaryChoiceDialog(
          `VS Code does not allow extensions to open files >50MB. This file
exceeds that limit. Do you want to open it outside of VS Code?

You can also try manually opening it inside VS Code by selecting
the file in the file explorer and dragging it into the workspace.`
        );
        if (res) {
          try {
            await commands.executeCommand('revealFileInOS', uri);
          } catch (e) {
            void showAndLogErrorMessage(getErrorMessage(e));
          }
        }
      } else {
        void showAndLogErrorMessage(`Could not open file ${fileLocation}`);
        void logger.log(getErrorMessage(e));
        void logger.log(getErrorStack(e));
      }
    }
  }

  private async findOtherQueryToCompare(
    singleItem: QueryHistoryInfo,
    multiSelect: QueryHistoryInfo[]
  ): Promise<CompletedLocalQueryInfo | undefined> {

    // Remote queries cannot be compared
    if (singleItem.t !== 'local' || multiSelect.some(s => s.t !== 'local') || !singleItem.completedQuery) {
      return undefined;
    }
    const dbName = singleItem.initialInfo.databaseInfo.name;

    // if exactly 2 queries are selected, use those
    if (multiSelect?.length === 2) {
      // return the query that is not the first selected one
      const otherQuery =
        (singleItem === multiSelect[0] ? multiSelect[1] : multiSelect[0]) as LocalQueryInfo;
      if (!otherQuery.completedQuery) {
        throw new Error('Please select a completed query.');
      }
      if (!otherQuery.completedQuery.didRunSuccessfully) {
        throw new Error('Please select a successful query.');
      }
      if (otherQuery.initialInfo.databaseInfo.name !== dbName) {
        throw new Error('Query databases must be the same.');
      }
      return otherQuery as CompletedLocalQueryInfo;
    }

    if (multiSelect?.length > 2) {
      throw new Error('Please select no more than 2 queries.');
    }

    // otherwise, let the user choose
    const comparableQueryLabels = this.treeDataProvider.allHistory
      .filter(
        (otherQuery) =>
          otherQuery !== singleItem &&
          otherQuery.t === 'local' &&
          otherQuery.completedQuery &&
          otherQuery.completedQuery.didRunSuccessfully &&
          otherQuery.initialInfo.databaseInfo.name === dbName
      )
      .map((item) => ({
        label: this.labelProvider.getLabel(item),
        description: (item as CompletedLocalQueryInfo).initialInfo.databaseInfo.name,
        detail: (item as CompletedLocalQueryInfo).completedQuery.statusString,
        query: item as CompletedLocalQueryInfo,
      }));
    if (comparableQueryLabels.length < 1) {
      throw new Error('No other queries available to compare with.');
    }
    const choice = await window.showQuickPick(comparableQueryLabels);
    return choice?.query;
  }

  private assertSingleQuery(multiSelect: QueryHistoryInfo[] = [], message = 'Please select a single query.') {
    if (multiSelect.length > 1) {
      void showAndLogErrorMessage(
        message
      );
      return false;
    }
    return true;
  }

  /**
   * Updates the compare with source query. This ensures that all compare command invocations
   * when exactly 2 queries are selected always have the proper _from_ query. Always use
   * compareWithItem as the _from_ query.
   *
   * The heuristic is this:
   *
   * 1. If selection is empty or has length > 2 delete compareWithItem.
   * 2. If selection is length 1, then set that item to compareWithItem.
   * 3. If selection is length 2, then make sure compareWithItem is one of the selected items
   *    if not, then delete compareWithItem. If it is then, do nothing.
   *
   * This ensures that compareWithItem is always the first item selected if there are only
   * two selected items.
   *
   * @param newSelection the new selection after the most recent selection change
   */
  private updateCompareWith(newSelection: LocalQueryInfo[]) {
    if (newSelection.length === 1) {
      this.compareWithItem = newSelection[0];
    } else if (
      newSelection.length !== 2 ||
      !this.compareWithItem ||
      !newSelection.includes(this.compareWithItem)
    ) {
      this.compareWithItem = undefined;
    }
  }

  /**
   * If no items are selected, attempt to grab the selection from the treeview.
   * However, often the treeview itself does not have any selection. In this case,
   * grab the selection from the `treeDataProvider` current item.
   *
   * We need to use this method because when clicking on commands from the view title
   * bar, the selections are not passed in.
   *
   * @param singleItem the single item selected, or undefined if no item is selected
   * @param multiSelect a multi-select or undefined if no items are selected
   */
  private determineSelection(
    singleItem: QueryHistoryInfo,
    multiSelect: QueryHistoryInfo[]
  ): {
    finalSingleItem: QueryHistoryInfo;
    finalMultiSelect: QueryHistoryInfo[]
  } {
    if (!singleItem && !multiSelect?.[0]) {
      const selection = this.treeView.selection;
      const current = this.treeDataProvider.getCurrent();
      if (selection?.length) {
        return {
          finalSingleItem: selection[0],
          finalMultiSelect: [...selection]
        };
      } else if (current) {
        return {
          finalSingleItem: current,
          finalMultiSelect: [current]
        };
      }
    }

    // ensure we only return undefined if we have neither a single or multi-selecion
    if (singleItem && !multiSelect?.[0]) {
      multiSelect = [singleItem];
    } else if (!singleItem && multiSelect?.[0]) {
      singleItem = multiSelect[0];
    }
    return {
      finalSingleItem: singleItem,
      finalMultiSelect: multiSelect
    };
  }

  async refreshTreeView(): Promise<void> {
    this.treeDataProvider.refresh();
    await this.writeQueryHistory();
  }

  private async openQueryResults(item: QueryHistoryInfo) {
    if (item.t === 'local') {
      await this.localQueriesInterfaceManager.showResults(item as CompletedLocalQueryInfo, WebviewReveal.Forced, false);
    }
    else if (item.t === 'remote') {
      await this.remoteQueriesManager.openRemoteQueryResults(item.queryId);
    }
  }
}<|MERGE_RESOLUTION|>--- conflicted
+++ resolved
@@ -43,11 +43,6 @@
 import { HistoryItemLabelProvider } from './history-item-label-provider';
 import { Credentials } from './authentication';
 import { cancelRemoteQuery } from './remote-queries/gh-actions-api-client';
-<<<<<<< HEAD
-import { PipelineInfo, SummarySymbols } from './log-insights/summary-parser';
-import { DiagnosticSeverity } from 'vscode-languageclient';
-import { EvaluationLogProblemReporter, EvaluationLogScannerProvider } from './log-insights/log-scanner';
-=======
 import { RemoteQueriesManager } from './remote-queries/remote-queries-manager';
 import { RemoteQueryHistoryItem } from './remote-queries/remote-query-history-item';
 import { InterfaceManager } from './interface';
@@ -55,7 +50,9 @@
 import { EvalLogViewer } from './eval-log-viewer';
 import EvalLogTreeBuilder from './eval-log-tree-builder';
 import { EvalLogData, parseViewerData } from './pure/log-summary-parser';
->>>>>>> b8cca29e
+import { PipelineInfo, SummarySymbols } from './log-insights/summary-parser';
+import { DiagnosticSeverity } from 'vscode-languageclient';
+import { EvaluationLogProblemReporter, EvaluationLogScannerProvider } from './log-insights/log-scanner';
 
 /**
  * query-history.ts
@@ -358,7 +355,6 @@
   private readonly diagnosticCollection = this.push(languages.createDiagnosticCollection('ql-eval-log'));
   private queryMetadataStorageLocation;
 
-<<<<<<< HEAD
   private readonly _onDidAddQueryItem = super.push(new EventEmitter<QueryHistoryInfo>());
   readonly onDidAddQueryItem: Event<QueryHistoryInfo> = this
     ._onDidAddQueryItem.event;
@@ -374,8 +370,6 @@
   private readonly scannerProviders = new Map<number, EvaluationLogScannerProvider>();
   private nextScannerProviderId = 0;
 
-=======
->>>>>>> b8cca29e
   constructor(
     private readonly qs: QueryServerClient,
     private readonly dbm: DatabaseManager,
@@ -997,7 +991,33 @@
     }
   }
 
-<<<<<<< HEAD
+  async handleShowEvalLogViewer(
+    singleItem: QueryHistoryInfo,
+    multiSelect: QueryHistoryInfo[],
+  ) {
+    const { finalSingleItem, finalMultiSelect } = this.determineSelection(singleItem, multiSelect);
+    // Only applicable to an individual local query
+    if (!this.assertSingleQuery(finalMultiSelect) || !finalSingleItem || finalSingleItem.t !== 'local') {
+      return;
+    }
+
+    // If the JSON summary file location wasn't saved, display error
+    if (finalSingleItem.jsonEvalLogSummaryLocation == undefined) {
+      this.warnInProgressEvalLogViewer();
+      return;
+    }
+
+    // TODO(angelapwen): Stream the file in.
+    void fs.readFile(finalSingleItem.jsonEvalLogSummaryLocation, async (err, buffer) => {
+      if (err) {
+        throw new Error(`Could not read evaluator log summary JSON file to generate viewer data at ${finalSingleItem.jsonEvalLogSummaryLocation}.`);
+      }
+      const evalLogData: EvalLogData[] = parseViewerData(buffer.toString());
+      const evalLogTreeBuilder = new EvalLogTreeBuilder(finalSingleItem.getQueryName(), evalLogData);
+      this.evalLogViewer.updateRoots(await evalLogTreeBuilder.getRoots());
+    });
+  }
+
   /**
    * Scan the evaluation log for a query, and report any diagnostics.
    *
@@ -1014,33 +1034,6 @@
     } else {
       this.warnNoEvalLog();
     }
-=======
-  async handleShowEvalLogViewer(
-    singleItem: QueryHistoryInfo,
-    multiSelect: QueryHistoryInfo[],
-  ) {
-    const { finalSingleItem, finalMultiSelect } = this.determineSelection(singleItem, multiSelect);
-    // Only applicable to an individual local query
-    if (!this.assertSingleQuery(finalMultiSelect) || !finalSingleItem || finalSingleItem.t !== 'local') {
-      return;
-    }
-
-    // If the JSON summary file location wasn't saved, display error
-    if (finalSingleItem.jsonEvalLogSummaryLocation == undefined) {
-      this.warnInProgressEvalLogViewer();
-      return;
-    }
-
-    // TODO(angelapwen): Stream the file in. 
-    void fs.readFile(finalSingleItem.jsonEvalLogSummaryLocation, async (err, buffer) => {
-      if (err) {
-        throw new Error(`Could not read evaluator log summary JSON file to generate viewer data at ${finalSingleItem.jsonEvalLogSummaryLocation}.`);
-      }
-      const evalLogData: EvalLogData[] = parseViewerData(buffer.toString());
-      const evalLogTreeBuilder = new EvalLogTreeBuilder(finalSingleItem.getQueryName(), evalLogData);
-      this.evalLogViewer.updateRoots(await evalLogTreeBuilder.getRoots());
-    });
->>>>>>> b8cca29e
   }
 
   async handleCancel(
