--- conflicted
+++ resolved
@@ -273,21 +273,12 @@
 
       const processedVariantAnalysis = processVariantAnalysis(variantAnalysisSubmission, variantAnalysisResponse);
 
-<<<<<<< HEAD
-      void logger.log(`Variant analysis:\n${JSON.stringify(variantAnalysis, null, 2)}`);
-
-      void showAndLogInformationMessage(`Variant analysis ${variantAnalysis.query.name} submitted for processing`);
-
-      void commands.executeCommand('codeQL.openVariantAnalysisView', variantAnalysis.id);
-
-      return { variantAnalysis };
-=======
-      // TODO: Remove once we have a proper notification
-      void showAndLogInformationMessage('Variant analysis submitted for processing');
       void logger.log(`Variant analysis:\n${JSON.stringify(processedVariantAnalysis, null, 2)}`);
 
+      void showAndLogInformationMessage(`Variant analysis ${processedVariantAnalysis.query.name} submitted for processing`);
+
+      void commands.executeCommand('codeQL.openVariantAnalysisView', processedVariantAnalysis.id);
       void commands.executeCommand('codeQL.monitorVariantAnalysis', processedVariantAnalysis);
->>>>>>> 0a6db47b
 
       return { variantAnalysis: processedVariantAnalysis };
     } else {
