--- conflicted
+++ resolved
@@ -127,12 +127,8 @@
       method.externalApiUsage.typeName,
       method.externalApiUsage.methodName,
       method.externalApiUsage.methodParameters,
-<<<<<<< HEAD
+      method.modeledMethod.kind,
       method.modeledMethod.provenance,
-=======
-      method.modeledMethod.kind,
-      "manual",
->>>>>>> 12615f19
     ],
     readModeledMethod: (row) => ({
       signature: `${row[0]}.${row[1]}#${row[2]}${row[3]}`,
@@ -140,12 +136,8 @@
         type: "neutral",
         input: "",
         output: "",
-<<<<<<< HEAD
-        kind: "",
-        provenance: row[4] as Provenance,
-=======
         kind: row[4] as string,
->>>>>>> 12615f19
+        provenance: row[5] as Provenance,
       },
     }),
     supportedKinds: ["summary", "source", "sink"],
