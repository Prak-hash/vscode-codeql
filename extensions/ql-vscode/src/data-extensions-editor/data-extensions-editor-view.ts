import {
  CancellationTokenSource,
  ExtensionContext,
  Uri,
  ViewColumn,
  window,
  workspace,
  WorkspaceFolder,
} from "vscode";
import { AbstractWebview, WebviewPanelConfig } from "../abstract-webview";
import {
  FromDataExtensionsEditorMessage,
  ToDataExtensionsEditorMessage,
} from "../pure/interface-types";
import { ProgressUpdate } from "../progress";
import { QueryRunner } from "../queryRunner";
import {
  showAndLogExceptionWithTelemetry,
  showAndLogWarningMessage,
} from "../helpers";
<<<<<<< HEAD
import { extLogger } from "../common";
import { readFile, writeFile } from "fs-extra";
import { load as loadYaml } from "js-yaml";
import { DatabaseItem } from "../local-databases";
=======
import { DatabaseItem, DatabaseManager } from "../local-databases";
>>>>>>> ad3a7280
import { CodeQLCliServer } from "../cli";
import { asError, assertNever, getErrorMessage } from "../pure/helpers-pure";
import { generateFlowModel } from "./generate-flow-model";
import { promptImportGithubDatabase } from "../databaseFetcher";
import { App } from "../common/app";
import { ResolvableLocationValue } from "../pure/bqrs-cli-types";
import { showResolvableLocation } from "../interface-utils";
import { decodeBqrsToExternalApiUsages } from "./bqrs";
import { redactableError } from "../pure/errors";
import { readQueryResults, runQuery } from "./external-api-usage-query";
import { createDataExtensionYaml, loadDataExtensionYaml } from "./yaml";
import { ExternalApiUsage } from "./external-api-usage";
import { ModeledMethod } from "./modeled-method";

function getQlSubmoduleFolder(): WorkspaceFolder | undefined {
  const workspaceFolder = workspace.workspaceFolders?.find(
    (folder) => folder.name === "ql",
  );
  if (!workspaceFolder) {
    void extLogger.log("No workspace folder 'ql' found");

    return;
  }

  return workspaceFolder;
}

export class DataExtensionsEditorView extends AbstractWebview<
  ToDataExtensionsEditorMessage,
  FromDataExtensionsEditorMessage
> {
  public constructor(
    ctx: ExtensionContext,
    private readonly app: App,
    private readonly databaseManager: DatabaseManager,
    private readonly cliServer: CodeQLCliServer,
    private readonly queryRunner: QueryRunner,
    private readonly queryStorageDir: string,
    private readonly databaseItem: DatabaseItem,
  ) {
    super(ctx);
  }

  public async openView() {
    const panel = await this.getPanel();
    panel.reveal(undefined, true);

    await this.waitForPanelLoaded();
  }

  protected async getPanelConfig(): Promise<WebviewPanelConfig> {
    return {
      viewId: "data-extensions-editor",
      title: "Data Extensions Editor",
      viewColumn: ViewColumn.Active,
      preserveFocus: true,
      view: "data-extensions-editor",
    };
  }

  protected onPanelDispose(): void {
    // Nothing to do here
  }

  protected async onMessage(
    msg: FromDataExtensionsEditorMessage,
  ): Promise<void> {
    switch (msg.t) {
      case "viewLoaded":
        await this.onWebViewLoaded();

        break;
      case "jumpToUsage":
        await this.jumpToUsage(msg.location);

        break;
      case "saveModeledMethods":
        await this.saveModeledMethods(
          msg.externalApiUsages,
          msg.modeledMethods,
        );
        await this.loadExternalApiUsages();

        break;
      case "generateExternalApi":
        await this.generateModeledMethods();

        break;
      default:
        assertNever(msg);
    }
  }

  protected async onWebViewLoaded() {
    super.onWebViewLoaded();

    await Promise.all([
      this.loadExternalApiUsages(),
      this.loadExistingModeledMethods(),
    ]);
  }

  protected async jumpToUsage(
    location: ResolvableLocationValue,
  ): Promise<void> {
    try {
      await showResolvableLocation(location, this.databaseItem);
    } catch (e) {
      if (e instanceof Error) {
        if (e.message.match(/File not found/)) {
          void window.showErrorMessage(
            "Original file of this result is not in the database's source archive.",
          );
        } else {
          void extLogger.log(`Unable to handleMsgFromView: ${e.message}`);
        }
      } else {
        void extLogger.log(`Unable to handleMsgFromView: ${e}`);
      }
    }
  }

  protected async saveModeledMethods(
    externalApiUsages: ExternalApiUsage[],
    modeledMethods: Record<string, ModeledMethod>,
  ): Promise<void> {
    const modelFilename = this.calculateModelFilename();
    if (!modelFilename) {
      return;
    }

    const yaml = createDataExtensionYaml(externalApiUsages, modeledMethods);

    await writeFile(modelFilename, yaml);

    void extLogger.log(`Saved data extension YAML to ${modelFilename}`);
  }

  protected async loadExistingModeledMethods(): Promise<void> {
    const modelFilename = this.calculateModelFilename();
    if (!modelFilename) {
      return;
    }

    try {
      const yaml = await readFile(modelFilename, "utf8");

      const data = loadYaml(yaml, {
        filename: modelFilename,
      });

      const existingModeledMethods = loadDataExtensionYaml(data);

      if (!existingModeledMethods) {
        void showAndLogWarningMessage("Failed to parse data extension YAML.");
        return;
      }

      await this.postMessage({
        t: "addModeledMethods",
        modeledMethods: existingModeledMethods,
      });
    } catch (e: unknown) {
      void extLogger.log(`Unable to read data extension YAML: ${e}`);
    }
  }

  protected async loadExternalApiUsages(): Promise<void> {
    const cancellationTokenSource = new CancellationTokenSource();

    try {
      const queryResult = await runQuery({
        cliServer: this.cliServer,
        queryRunner: this.queryRunner,
        databaseItem: this.databaseItem,
        queryStorageDir: this.queryStorageDir,
        logger: extLogger,
        progress: (progressUpdate: ProgressUpdate) => {
          void this.showProgress(progressUpdate, 1500);
        },
        token: cancellationTokenSource.token,
      });
      if (!queryResult) {
        await this.clearProgress();
        return;
      }

      await this.showProgress({
        message: "Decoding results",
        step: 1100,
        maxStep: 1500,
      });

      const bqrsChunk = await readQueryResults({
        cliServer: this.cliServer,
        bqrsPath: queryResult.outputDir.bqrsPath,
        logger: extLogger,
      });
      if (!bqrsChunk) {
        await this.clearProgress();
        return;
      }

      await this.showProgress({
        message: "Finalizing results",
        step: 1450,
        maxStep: 1500,
      });

      const externalApiUsages = decodeBqrsToExternalApiUsages(bqrsChunk);

      await this.postMessage({
        t: "setExternalApiUsages",
        externalApiUsages,
      });

      await this.clearProgress();
    } catch (err) {
      void showAndLogExceptionWithTelemetry(
        redactableError(
          asError(err),
        )`Failed to load external APi usages: ${getErrorMessage(err)}`,
      );
    }
  }

<<<<<<< HEAD
=======
  protected async generateModeledMethods(): Promise<void> {
    const tokenSource = new CancellationTokenSource();

    const selectedDatabase = this.databaseManager.currentDatabaseItem;

    // The external API methods are in the library source code, so we need to ask
    // the user to import the library database. We need to have the database
    // imported to the query server, so we need to register it to our workspace.
    const database = await promptImportGithubDatabase(
      this.app.commands,
      this.databaseManager,
      this.app.workspaceStoragePath ?? this.app.globalStoragePath,
      this.app.credentials,
      (update) => this.showProgress(update),
      tokenSource.token,
      this.cliServer,
    );
    if (!database) {
      await this.clearProgress();
      void extLogger.log("No database chosen");

      return;
    }

    // The library database was set as the current database by importing it,
    // but we need to set it back to the originally selected database.
    await this.databaseManager.setCurrentDatabaseItem(selectedDatabase);

    const workspaceFolder = getQlSubmoduleFolder();
    if (!workspaceFolder) {
      return;
    }

    await this.showProgress({
      step: 0,
      maxStep: 4000,
      message: "Generating modeled methods for library",
    });

    try {
      await generateFlowModel({
        cliServer: this.cliServer,
        queryRunner: this.queryRunner,
        queryStorageDir: this.queryStorageDir,
        qlDir: workspaceFolder.uri.fsPath,
        databaseItem: database,
        onResults: async (results) => {
          const modeledMethodsByName: Record<string, ModeledMethod> = {};

          for (const result of results) {
            modeledMethodsByName[result.signature] = result.modeledMethod;
          }

          await this.postMessage({
            t: "addModeledMethods",
            modeledMethods: modeledMethodsByName,
            overrideNone: true,
          });
        },
        progress: (update) => this.showProgress(update),
        token: tokenSource.token,
      });
    } catch (e: unknown) {
      void showAndLogExceptionWithTelemetry(
        redactableError(
          asError(e),
        )`Failed to generate flow model: ${getErrorMessage(e)}`,
      );
    }

    // After the flow model has been generated, we can remove the temporary database
    // which we used for generating the flow model.
    await this.databaseManager.removeDatabaseItem(
      () =>
        this.showProgress({
          step: 3900,
          maxStep: 4000,
          message: "Removing temporary database",
        }),
      tokenSource.token,
      database,
    );

    await this.clearProgress();
  }

  private async runQuery(): Promise<CoreCompletedQuery | undefined> {
    const qlpacks = await qlpackOfDatabase(this.cliServer, this.databaseItem);

    const packsToSearch = [qlpacks.dbschemePack];
    if (qlpacks.queryPack) {
      packsToSearch.push(qlpacks.queryPack);
    }

    const suiteFile = (
      await file({
        postfix: ".qls",
      })
    ).path;
    const suiteYaml = [];
    for (const qlpack of packsToSearch) {
      suiteYaml.push({
        from: qlpack,
        queries: ".",
        include: {
          id: `${this.databaseItem.language}/telemetry/fetch-external-apis`,
        },
      });
    }
    await writeFile(suiteFile, dumpYaml(suiteYaml), "utf8");

    const queries = await this.cliServer.resolveQueriesInSuite(
      suiteFile,
      getOnDiskWorkspaceFolders(),
    );

    if (queries.length !== 1) {
      void extLogger.log(`Expected exactly one query, got ${queries.length}`);
      return;
    }

    const query = queries[0];

    const tokenSource = new CancellationTokenSource();

    const queryRun = this.queryRunner.createQueryRun(
      this.databaseItem.databaseUri.fsPath,
      { queryPath: query, quickEvalPosition: undefined },
      false,
      getOnDiskWorkspaceFolders(),
      undefined,
      this.queryStorageDir,
      undefined,
      undefined,
    );

    return queryRun.evaluate(
      (update) => this.showProgress(update, 1500),
      tokenSource.token,
      new TeeLogger(this.queryRunner.logger, queryRun.outputDir.logPath),
    );
  }

  private async getResults(bqrsPath: string) {
    const bqrsInfo = await this.cliServer.bqrsInfo(bqrsPath);
    if (bqrsInfo["result-sets"].length !== 1) {
      void extLogger.log(
        `Expected exactly one result set, got ${bqrsInfo["result-sets"].length}`,
      );
      return undefined;
    }

    const resultSet = bqrsInfo["result-sets"][0];

    await this.showProgress({
      message: "Decoding results",
      step: 1200,
      maxStep: 1500,
    });

    return this.cliServer.bqrsDecode(bqrsPath, resultSet.name);
  }

>>>>>>> ad3a7280
  /*
   * Progress in this class is a bit weird. Most of the progress is based on running the query.
   * Query progress is always between 0 and 1000. However, we still have some steps that need
   * to be done after the query has finished. Therefore, the maximum step is 1500. This captures
   * that there's 1000 steps of the query progress since that takes the most time, and then
   * an additional 500 steps for the rest of the work. The progress doesn't need to be 100%
   * accurate, so this is just a rough estimate.
   *
   * For generating the modeled methods for an external library, the max step is 4000. This is
   * based on the following steps:
   * - 1000 for the summary model
   * - 1000 for the sink model
   * - 1000 for the source model
   * - 1000 for the neutral model
   */
  private async showProgress(update: ProgressUpdate, maxStep?: number) {
    await this.postMessage({
      t: "showProgress",
      step: update.step,
      maxStep: maxStep ?? update.maxStep,
      message: update.message,
    });
  }

  private async clearProgress() {
    await this.showProgress({
      step: 0,
      maxStep: 0,
      message: "",
    });
  }

  private calculateModelFilename(): string | undefined {
    const workspaceFolder = getQlSubmoduleFolder();
    if (!workspaceFolder) {
      return;
    }

    return Uri.joinPath(
      workspaceFolder.uri,
      "java/ql/lib/ext",
      `${this.databaseItem.name.replaceAll("/", ".")}.model.yml`,
    ).fsPath;
  }
}<|MERGE_RESOLUTION|>--- conflicted
+++ resolved
@@ -18,14 +18,10 @@
   showAndLogExceptionWithTelemetry,
   showAndLogWarningMessage,
 } from "../helpers";
-<<<<<<< HEAD
 import { extLogger } from "../common";
 import { readFile, writeFile } from "fs-extra";
 import { load as loadYaml } from "js-yaml";
-import { DatabaseItem } from "../local-databases";
-=======
 import { DatabaseItem, DatabaseManager } from "../local-databases";
->>>>>>> ad3a7280
 import { CodeQLCliServer } from "../cli";
 import { asError, assertNever, getErrorMessage } from "../pure/helpers-pure";
 import { generateFlowModel } from "./generate-flow-model";
@@ -252,8 +248,6 @@
     }
   }
 
-<<<<<<< HEAD
-=======
   protected async generateModeledMethods(): Promise<void> {
     const tokenSource = new CancellationTokenSource();
 
@@ -340,84 +334,6 @@
     await this.clearProgress();
   }
 
-  private async runQuery(): Promise<CoreCompletedQuery | undefined> {
-    const qlpacks = await qlpackOfDatabase(this.cliServer, this.databaseItem);
-
-    const packsToSearch = [qlpacks.dbschemePack];
-    if (qlpacks.queryPack) {
-      packsToSearch.push(qlpacks.queryPack);
-    }
-
-    const suiteFile = (
-      await file({
-        postfix: ".qls",
-      })
-    ).path;
-    const suiteYaml = [];
-    for (const qlpack of packsToSearch) {
-      suiteYaml.push({
-        from: qlpack,
-        queries: ".",
-        include: {
-          id: `${this.databaseItem.language}/telemetry/fetch-external-apis`,
-        },
-      });
-    }
-    await writeFile(suiteFile, dumpYaml(suiteYaml), "utf8");
-
-    const queries = await this.cliServer.resolveQueriesInSuite(
-      suiteFile,
-      getOnDiskWorkspaceFolders(),
-    );
-
-    if (queries.length !== 1) {
-      void extLogger.log(`Expected exactly one query, got ${queries.length}`);
-      return;
-    }
-
-    const query = queries[0];
-
-    const tokenSource = new CancellationTokenSource();
-
-    const queryRun = this.queryRunner.createQueryRun(
-      this.databaseItem.databaseUri.fsPath,
-      { queryPath: query, quickEvalPosition: undefined },
-      false,
-      getOnDiskWorkspaceFolders(),
-      undefined,
-      this.queryStorageDir,
-      undefined,
-      undefined,
-    );
-
-    return queryRun.evaluate(
-      (update) => this.showProgress(update, 1500),
-      tokenSource.token,
-      new TeeLogger(this.queryRunner.logger, queryRun.outputDir.logPath),
-    );
-  }
-
-  private async getResults(bqrsPath: string) {
-    const bqrsInfo = await this.cliServer.bqrsInfo(bqrsPath);
-    if (bqrsInfo["result-sets"].length !== 1) {
-      void extLogger.log(
-        `Expected exactly one result set, got ${bqrsInfo["result-sets"].length}`,
-      );
-      return undefined;
-    }
-
-    const resultSet = bqrsInfo["result-sets"][0];
-
-    await this.showProgress({
-      message: "Decoding results",
-      step: 1200,
-      maxStep: 1500,
-    });
-
-    return this.cliServer.bqrsDecode(bqrsPath, resultSet.name);
-  }
-
->>>>>>> ad3a7280
   /*
    * Progress in this class is a bit weird. Most of the progress is based on running the query.
    * Query progress is always between 0 and 1000. However, we still have some steps that need
