import {
  CancellationTokenSource,
  ExtensionContext,
  Uri,
  ViewColumn,
  workspace,
} from "vscode";
import { AbstractWebview, WebviewPanelConfig } from "../abstract-webview";
import {
  FromDataExtensionsEditorMessage,
  ToDataExtensionsEditorMessage,
} from "../pure/interface-types";
import { ProgressUpdate } from "../progress";
import { extLogger, TeeLogger } from "../common";
import { CoreCompletedQuery, QueryRunner } from "../queryRunner";
import { qlpackOfDatabase } from "../contextual/queryResolver";
import { file } from "tmp-promise";
import { readFile, writeFile } from "fs-extra";
import { dump as dumpYaml, load as loadYaml } from "js-yaml";
import {
  getOnDiskWorkspaceFolders,
  showAndLogExceptionWithTelemetry,
  showAndLogWarningMessage,
} from "../helpers";
import { DatabaseItem, DatabaseManager } from "../local-databases";
import { CodeQLCliServer } from "../cli";
import { asError, assertNever, getErrorMessage } from "../pure/helpers-pure";
import { generateFlowModel } from "./generate-flow-model";
import { promptImportGithubDatabase } from "../databaseFetcher";
import { App } from "../common/app";
import { decodeBqrsToExternalApiUsages } from "./bqrs";
import { redactableError } from "../pure/errors";
<<<<<<< HEAD
=======
import { createDataExtensionYaml, loadDataExtensionYaml } from "./yaml";
import { ExternalApiUsage } from "./external-api-usage";
>>>>>>> 20e93702
import { ModeledMethod } from "./modeled-method";

export class DataExtensionsEditorView extends AbstractWebview<
  ToDataExtensionsEditorMessage,
  FromDataExtensionsEditorMessage
> {
  public constructor(
    ctx: ExtensionContext,
    private readonly app: App,
    private readonly databaseManager: DatabaseManager,
    private readonly cliServer: CodeQLCliServer,
    private readonly queryRunner: QueryRunner,
    private readonly queryStorageDir: string,
    private readonly databaseItem: DatabaseItem,
  ) {
    super(ctx);
  }

  public async openView() {
    const panel = await this.getPanel();
    panel.reveal(undefined, true);

    await this.waitForPanelLoaded();
  }

  protected async getPanelConfig(): Promise<WebviewPanelConfig> {
    return {
      viewId: "data-extensions-editor",
      title: "Data Extensions Editor",
      viewColumn: ViewColumn.Active,
      preserveFocus: true,
      view: "data-extensions-editor",
    };
  }

  protected onPanelDispose(): void {
    // Nothing to do here
  }

  protected async onMessage(
    msg: FromDataExtensionsEditorMessage,
  ): Promise<void> {
    switch (msg.t) {
      case "viewLoaded":
        await this.onWebViewLoaded();

        break;
      case "saveModeledMethods":
        await this.saveModeledMethods(
          msg.externalApiUsages,
          msg.modeledMethods,
        );
        await this.loadExternalApiUsages();

        break;
      case "generateExternalApi":
        await this.generateExternalApi();

        break;
      default:
        assertNever(msg);
    }
  }

  protected async onWebViewLoaded() {
    super.onWebViewLoaded();

    await Promise.all([
      this.loadExternalApiUsages(),
      this.loadExistingModeledMethods(),
    ]);
  }

  protected async saveModeledMethods(
    externalApiUsages: ExternalApiUsage[],
    modeledMethods: Record<string, ModeledMethod>,
  ): Promise<void> {
    const modelFilename = this.calculateModelFilename();
    if (!modelFilename) {
      return;
    }

    const yaml = createDataExtensionYaml(externalApiUsages, modeledMethods);

    await writeFile(modelFilename, yaml);

    void extLogger.log(`Saved data extension YAML to ${modelFilename}`);
  }

  protected async loadExistingModeledMethods(): Promise<void> {
    const modelFilename = this.calculateModelFilename();
    if (!modelFilename) {
      return;
    }

    try {
      const yaml = await readFile(modelFilename, "utf8");

      const data = loadYaml(yaml, {
        filename: modelFilename,
      });

      const existingModeledMethods = loadDataExtensionYaml(data);

      if (!existingModeledMethods) {
        void showAndLogWarningMessage("Failed to parse data extension YAML.");
        return;
      }

      await this.postMessage({
        t: "setExistingModeledMethods",
        existingModeledMethods,
      });
    } catch (e: unknown) {
      void extLogger.log(`Unable to read data extension YAML: ${e}`);
    }
  }

  protected async loadExternalApiUsages(): Promise<void> {
    try {
      const queryResult = await this.runQuery();
      if (!queryResult) {
        await this.clearProgress();
        return;
      }

      await this.showProgress({
        message: "Loading results",
        step: 1100,
        maxStep: 1500,
      });

      const bqrsPath = queryResult.outputDir.bqrsPath;

      const bqrsChunk = await this.getResults(bqrsPath);
      if (!bqrsChunk) {
        await this.clearProgress();
        return;
      }

      await this.showProgress({
        message: "Finalizing results",
        step: 1450,
        maxStep: 1500,
      });

      const externalApiUsages = decodeBqrsToExternalApiUsages(bqrsChunk);

      await this.postMessage({
        t: "setExternalApiUsages",
        externalApiUsages,
      });

      await this.clearProgress();
    } catch (err) {
      void showAndLogExceptionWithTelemetry(
        redactableError(
          asError(err),
        )`Failed to load external APi usages: ${getErrorMessage(err)}`,
      );
    }
  }

  protected async generateExternalApi(): Promise<void> {
    const tokenSource = new CancellationTokenSource();

    const selectedDatabase = this.databaseManager.currentDatabaseItem;

    const database = await promptImportGithubDatabase(
      this.app.commands,
      this.databaseManager,
      this.app.workspaceStoragePath ?? this.app.globalStoragePath,
      this.app.credentials,
      (update) => this.showProgress(update),
      tokenSource.token,
      this.cliServer,
    );
    if (!database) {
      await this.clearProgress();
      void extLogger.log("No database chosen");

      return;
    }

    await this.databaseManager.setCurrentDatabaseItem(selectedDatabase);

    const workspaceFolder = workspace.workspaceFolders?.find(
      (folder) => folder.name === "ql",
    );
    if (!workspaceFolder) {
      void extLogger.log("No workspace folder 'ql' found");

      return;
    }

    await this.showProgress({
      step: 0,
      maxStep: 4000,
      message: "Generating external API",
    });

    try {
      await generateFlowModel(
        this.cliServer,
        this.queryRunner,
        this.queryStorageDir,
        workspaceFolder.uri.fsPath,
        database,
        async (results) => {
          const modeledMethodsByName: Record<string, ModeledMethod> = {};

          for (const result of results) {
            modeledMethodsByName[result[0]] = result[1];
          }

          await this.postMessage({
            t: "addModeledMethods",
            modeledMethods: modeledMethodsByName,
          });
        },
        (update) => this.showProgress(update),
        tokenSource.token,
      );
    } catch (e: unknown) {
      void extLogger.log(`Error: ${getErrorMessage(e)}`);
    }

    await this.databaseManager.removeDatabaseItem(
      () =>
        this.showProgress({
          step: 3900,
          maxStep: 4000,
          message: "Removing temporary database",
        }),
      tokenSource.token,
      database,
    );

    await this.clearProgress();
  }

  private async runQuery(): Promise<CoreCompletedQuery | undefined> {
    const qlpacks = await qlpackOfDatabase(this.cliServer, this.databaseItem);

    const packsToSearch = [qlpacks.dbschemePack];
    if (qlpacks.queryPack) {
      packsToSearch.push(qlpacks.queryPack);
    }

    const suiteFile = (
      await file({
        postfix: ".qls",
      })
    ).path;
    const suiteYaml = [];
    for (const qlpack of packsToSearch) {
      suiteYaml.push({
        from: qlpack,
        queries: ".",
        include: {
          id: `${this.databaseItem.language}/telemetry/fetch-external-apis`,
        },
      });
    }
    await writeFile(suiteFile, dumpYaml(suiteYaml), "utf8");

    const queries = await this.cliServer.resolveQueriesInSuite(
      suiteFile,
      getOnDiskWorkspaceFolders(),
    );

    if (queries.length !== 1) {
      void extLogger.log(`Expected exactly one query, got ${queries.length}`);
      return;
    }

    const query = queries[0];

    const tokenSource = new CancellationTokenSource();

    const queryRun = this.queryRunner.createQueryRun(
      this.databaseItem.databaseUri.fsPath,
      { queryPath: query, quickEvalPosition: undefined },
      false,
      getOnDiskWorkspaceFolders(),
      undefined,
      this.queryStorageDir,
      undefined,
      undefined,
    );

    return queryRun.evaluate(
      (update) => this.showProgress(update, 1500),
      tokenSource.token,
      new TeeLogger(this.queryRunner.logger, queryRun.outputDir.logPath),
    );
  }

  private async getResults(bqrsPath: string) {
    const bqrsInfo = await this.cliServer.bqrsInfo(bqrsPath);
    if (bqrsInfo["result-sets"].length !== 1) {
      void extLogger.log(
        `Expected exactly one result set, got ${bqrsInfo["result-sets"].length}`,
      );
      return undefined;
    }

    const resultSet = bqrsInfo["result-sets"][0];

    await this.showProgress({
      message: "Decoding results",
      step: 1200,
      maxStep: 1500,
    });

    return this.cliServer.bqrsDecode(bqrsPath, resultSet.name);
  }

  /*
   * Progress in this class is a bit weird. Most of the progress is based on running the query.
   * Query progress is always between 0 and 1000. However, we still have some steps that need
   * to be done after the query has finished. Therefore, the maximum step is 1500. This captures
   * that there's 1000 steps of the query progress since that takes the most time, and then
   * an additional 500 steps for the rest of the work. The progress doesn't need to be 100%
   * accurate, so this is just a rough estimate.
   */
  private async showProgress(update: ProgressUpdate, maxStep?: number) {
    await this.postMessage({
      t: "showProgress",
      step: update.step,
      maxStep: maxStep ?? update.maxStep,
      message: update.message,
    });
  }

  private async clearProgress() {
    await this.showProgress({
      step: 0,
      maxStep: 0,
      message: "",
    });
  }

  private calculateModelFilename(): string | undefined {
    const workspaceFolder = workspace.workspaceFolders?.find(
      (folder) => folder.name === "ql",
    );
    if (!workspaceFolder) {
      void extLogger.log("No workspace folder 'ql' found");

      return;
    }

    return Uri.joinPath(
      workspaceFolder.uri,
      "java/ql/lib/ext",
      `${this.databaseItem.name.replaceAll("/", ".")}.model.yml`,
    ).fsPath;
  }
}<|MERGE_RESOLUTION|>--- conflicted
+++ resolved
@@ -30,11 +30,8 @@
 import { App } from "../common/app";
 import { decodeBqrsToExternalApiUsages } from "./bqrs";
 import { redactableError } from "../pure/errors";
-<<<<<<< HEAD
-=======
 import { createDataExtensionYaml, loadDataExtensionYaml } from "./yaml";
 import { ExternalApiUsage } from "./external-api-usage";
->>>>>>> 20e93702
 import { ModeledMethod } from "./modeled-method";
 
 export class DataExtensionsEditorView extends AbstractWebview<
